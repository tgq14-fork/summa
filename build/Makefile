#========================================================================
# Makefile to compile SUMMA
#========================================================================
#
# To troubleshoot your paths and setup, type 'make check'
#
# At a minimum you will need to set F_MASTER and FC. You will probably
# also have to specify the location of your netcdf and lapack libraries

#========================================================================
# PART 0: User-configurable part
#========================================================================

# Define core directory below which everything resides. This is the
# parent directory of the 'build' directory
F_MASTER =

# Define the Fortran Compiler. If you are using gfortran, then this needs
# to be version 4.8 or higher

FC =

# Define the NetCDF and LAPACK libraries and path to include files. Note
# that the default paths defined are those that work for our compilers
# and settings. If none of this makes sense, please talk to your system
# administrator.

# Eventually we plan move to a real configure script, but for now we like
# to keep track of successful compilations of SUMMA on different platforms
# and with different compilers. If you are successful compiling SUMMA,
# please add your configuration (operating system and compiler plus
# part 0 of the Makefile) to the SUMMA wiki on github.

# gfortran compiler on OS X tested with 4.8 and higher
# (works on Mac OS X with Macports)
ifeq "$(FC)" "gfortran-mp-4.8"
 NCDF_PATH = /opt/local
 LAPK_PATH = /opt/local
 # define the lapack libraries - on OS X you need atlas and
 # blas as well
 LIBLAPACK = -L$(LAPK_PATH)/lib -llapack -lblas -latlas
endif

<<<<<<< HEAD
# gfortran compiler -- needs to be 4.8 or higher
# default linux locations (*buntu, ...)
=======
# Ubuntu gfortran compiler tested with 4.6 and higher
# also used for the travis build
>>>>>>> 5419e540
ifeq "$(FC)" "gfortran"
 NCDF_PATH = /usr
 LAPK_PATH = /usr
 # define the lapack libraries
<<<<<<< HEAD
 LIBLAPACK = -L$(LAPK_PATH)/lib -llapack -lblas -latlas
endif


=======
 LIBLAPACK = -L$(LAPK_PATH)/lib -llapack
endif

>>>>>>> 5419e540
# Intel fortran compiler
ifeq "$(FC)" "ifort"
 NCDF_PATH = /opt/netcdf-4.3.0+ifort-12.1
 LAPK_PATH = /usr
 # define the lapack libraries
 LIBLAPACK = -L$(LAPK_PATH)/lib -llapack
endif

LIBNETCDF = -L$(NCDF_PATH)/lib -lnetcdff
INCNETCDF = -I$(NCDF_PATH)/include

# Define compiler flags. If you use a different compiler,
# you will need to figure out what the equivalent flags are
# and may need to update this section
ifeq "$(FC)" "gfortran-mp-4.8"
 FLAGS_NOAH = -ffree-form -fdefault-real-8 -ffree-line-length-none -fmax-errors=0 -g -fbacktrace -Wno-unused -Wno-unused-dummy-argument
 FLAGS_COMM = -g -Wall -ffree-line-length-none -fmax-errors=0 -fbacktrace -Wno-unused -Wno-unused-dummy-argument
 FLAGS_SUMMA = -g -Wall -ffree-line-length-none -fmax-errors=0 -fbacktrace -Wno-unused -Wno-unused-dummy-argument
endif
ifeq "$(FC)" "gfortran"
 FLAGS_NOAH = -ffree-form -fdefault-real-8 -ffree-line-length-none -fmax-errors=0 -g -fbacktrace -Wno-unused -Wno-unused-dummy-argument
 FLAGS_COMM = -g -Wall -ffree-line-length-none -fmax-errors=0 -fbacktrace -Wno-unused -Wno-unused-dummy-argument
 FLAGS_SUMMA = -g -Wall -ffree-line-length-none -fmax-errors=0 -fbacktrace -Wno-unused -Wno-unused-dummy-argument
endif
ifeq "$(FC)" "ifort"
 FLAGS_NOAH = -warn nounused -autodouble -noerror_limit -FR -O0 -auto -WB -traceback -g -fltconsistency
 FLAGS_COMM = -debug -warn all -check all -FR -O0 -auto -WB -traceback -g -fltconsistency -fpe0
 FLAGS_SUMMA = -debug -warn all -check all -FR -O0 -auto -WB -traceback -g -fltconsistency -fpe0
endif

#========================================================================
# PART 1: Define directory paths
#========================================================================

# Core directory that contains source code
F_KORE_DIR = $(F_MASTER)/build/source

# Location of the compiled modules
MOD_PATH = $(F_MASTER)/build

# Define the directory for the executables
EXE_PATH = $(F_MASTER)/bin

#========================================================================
# PART 2: Assemble all of the SUMMA sub-routines
#========================================================================

# Define directories
DRIVER_DIR = $(F_KORE_DIR)/driver
HOOKUP_DIR = $(F_KORE_DIR)/hookup
NETCDF_DIR = $(F_KORE_DIR)/netcdf
DSHARE_DIR = $(F_KORE_DIR)/dshare
NUMREC_DIR = $(F_KORE_DIR)/numrec
NOAHMP_DIR = $(F_KORE_DIR)/noah-mp
ENGINE_DIR = $(F_KORE_DIR)/engine

#  utilities
SUMMA_NRUTIL= \
        nrtype.f90 \
		nr_utility.f90
NRUTIL = $(patsubst %, $(ENGINE_DIR)/%, $(SUMMA_NRUTIL))

#
# Numerical recipes procedures
# NOTE: all numerical recipes procedures are now replaced with free versions
SUMMA_NRPROC= \
		expIntegral.f90 \
		spline_int.f90
NRPROC = $(patsubst %, $(ENGINE_DIR)/%, $(SUMMA_NRPROC))

# Hook-up modules (set files and directory paths)
SUMMA_HOOKUP= \
        summaFileManager.f90
HOOKUP = $(patsubst %, $(HOOKUP_DIR)/%, $(SUMMA_HOOKUP))

# Data modules
SUMMA_DATAMS= \
		var_lookup.f90 \
		data_struc.f90 \
		multiconst.f90
DATAMS = $(patsubst %, $(DSHARE_DIR)/%, $(SUMMA_DATAMS))

# utility modules
SUMMA_UTILMS= \
		time_utils.f90
UTILMS = $(patsubst %, $(ENGINE_DIR)/%, $(SUMMA_UTILMS))

# Model guts
SUMMA_MODGUT= \
MODGUT = $(patsubst %, $(ENGINE_DIR)/%, $(SUMMA_MODGUT))

# Solver
SUMMA_SOLVER= \
		vegPhenlgy.f90 \
		diagn_evar.f90 \
		groundwatr.f90 \
		vegSWavRad.f90 \
		vegNrgFlux.f90 \
		ssdNrgFlux.f90 \
		vegLiqFlux.f90 \
		snowLiqFlx.f90 \
		soilLiqFlx.f90 \
		systemSolv.f90 \
		coupled_em.f90
SOLVER = $(patsubst %, $(ENGINE_DIR)/%, $(SUMMA_SOLVER))

# Define routines for SUMMA preliminaries
SUMMA_PRELIM= \
		conv_funcs.f90 \
		ascii_util.f90 \
		sunGeomtry.f90 \
		get_ixname.f90 \
		mDecisions.f90 \
		snow_utils.f90 \
		soil_utils.f90 \
		updatState.f90 \
		convE2Temp.f90 \
		allocspace.f90 \
		read_metad.f90 \
		ffile_info.f90 \
		read_attrb.f90 \
		read_pinit.f90 \
		pOverwrite.f90 \
		read_param.f90 \
		paramCheck.f90 \
		read_icond.f90
PRELIM = $(patsubst %, $(ENGINE_DIR)/%, $(SUMMA_PRELIM))

SUMMA_NOAHMP= \
		module_model_constants.F \
		module_sf_noahutl.F \
		module_sf_myjsfc.F \
		module_sf_sfclay.F \
		module_sf_noahlsm.F \
		module_sf_noahmplsm.F
NOAHMP = $(patsubst %, $(NOAHMP_DIR)/%, $(SUMMA_NOAHMP))

# Define routines for the SUMMA model runs
SUMMA_MODRUN = \
		var_derive.f90 \
		read_force.f90 \
		derivforce.f90 \
		snowAlbedo.f90 \
		canopySnow.f90 \
		tempAdjust.f90 \
		snwCompact.f90 \
		layerMerge.f90 \
		layerDivide.f90 \
		volicePack.f90 \
		qTimeDelay.f90
MODRUN = $(patsubst %, $(ENGINE_DIR)/%, $(SUMMA_MODRUN))

# Define routines for the solver
SUMMA_MSOLVE = \

# Define NetCDF routines
SUMMA_NETCDF = \
		def_output.f90 \
		modelwrite.f90
NETCDF = $(patsubst %, $(NETCDF_DIR)/%, $(SUMMA_NETCDF))

# ... stitch together common programs
COMM_ALL = $(NRUTIL) $(NRPROC) $(HOOKUP) $(DATAMS) $(UTILMS)

# ... stitch together SUMMA programs
SUMMA_ALL = $(PRELIM) $(MODRUN) $(SOLVER) $(NETCDF)

# Define the driver routine
SUMMA_DRIVER= \
	multi_driver.f90
DRIVER = $(patsubst %, $(DRIVER_DIR)/%, $(SUMMA_DRIVER))

# Define the executable
DRIVER__EX = summa.exe

#========================================================================
# PART 3: Checks
#======================================================================
# make sure that the paths are defined. These are just some high level checks
ifndef F_MASTER
 $(error F_MASTER is undefined)
endif
ifndef FC
 $(error FC is undefined: Specify your compiler)
endif
ifndef FLAGS_SUMMA
 $(error Specify flags for your compiler: $(FC))
endif
ifndef NCDF_PATH
 $(error NCDF_PATH is undefined)
endif

#========================================================================
# PART 4: compilation
#======================================================================

# Compile
all: compile_noah compile_comm compile_summa link clean install

check:
	$(info)
	$(info Displaying make variables:)
	$(info   F_MASTER   : $(F_MASTER))
	$(info   EXE_PATH   : $(EXE_PATH))
	$(info   FC         : $(FC))
	$(info   NCDF_PATH  : $(NCDF_PATH))
	$(info   LIBNETCDF  : $(LIBNETCDF))
	$(info   INCNETCDF  : $(INCNETCDF))
	$(info   LAPK_PATH  : $(LAPK_PATH))
	$(info   LIBLAPACK  : $(LIBLAPACK))
	$(info   FLAGS_NOAH : $(FLAGS_NOAH))
	$(info   FLAGS_COMM : $(FLAGS_COMM))
	$(info   FLAGS_SUMMA: $(FLAGS_SUMMA))
	$(info Add $(NCDF_PATH)/lib to your LD_LIBRARY_PATH)
	$(info)

# compile Noah-MP routines
compile_noah:
	$(FC) $(FLAGS_NOAH) -c $(NOAHMP)

# compile common routines
compile_comm:
	$(FC) $(FLAGS_COMM) -c $(COMM_ALL)

# compile SUMMA routines
compile_summa:
	$(FC) $(FLAGS_SUMMA) -c $(SUMMA_ALL) $(DRIVER) \
	$(INCNETCDF)

# link routines
link:
	$(FC) *.o $(LIBNETCDF) $(LIBLAPACK) -o $(DRIVER__EX)

# Remove object files
clean:
	rm -f *.o
	rm -f *.mod
	rm -f soil_veg_gen_parm__genmod.f90

# Copy the executable to the bin directory
install:
	@mkdir -p $(EXE_PATH)
	@mv $(DRIVER__EX) $(EXE_PATH)
	$(info Add $(NCDF_PATH)/lib to your LD_LIBRARY_PATH)
	$(info $(DRIVER__EX) successfully installed in $(EXE_PATH))<|MERGE_RESOLUTION|>--- conflicted
+++ resolved
@@ -41,27 +41,15 @@
  LIBLAPACK = -L$(LAPK_PATH)/lib -llapack -lblas -latlas
 endif
 
-<<<<<<< HEAD
-# gfortran compiler -- needs to be 4.8 or higher
-# default linux locations (*buntu, ...)
-=======
 # Ubuntu gfortran compiler tested with 4.6 and higher
 # also used for the travis build
->>>>>>> 5419e540
 ifeq "$(FC)" "gfortran"
  NCDF_PATH = /usr
  LAPK_PATH = /usr
  # define the lapack libraries
-<<<<<<< HEAD
- LIBLAPACK = -L$(LAPK_PATH)/lib -llapack -lblas -latlas
-endif
-
-
-=======
  LIBLAPACK = -L$(LAPK_PATH)/lib -llapack
 endif
 
->>>>>>> 5419e540
 # Intel fortran compiler
 ifeq "$(FC)" "ifort"
  NCDF_PATH = /opt/netcdf-4.3.0+ifort-12.1
