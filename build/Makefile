#========================================================================
# Makefile to compile SUMMA
#========================================================================
#
# To troubleshoot your paths and setup, type 'make check'
#
# At a minimum you will need to set F_MASTER and FC. You will probably
# also have to specify the location of your netcdf and lapack libraries

#========================================================================
# PART 0: User-configurable part
#========================================================================

# Define core directory below which everything resides. This is the
# parent directory of the 'build' directory
F_MASTER =

# Define the Fortran Compiler. If you are using gfortran, then this needs
# to be version 4.8 or higher
FC =

# Define the NetCDF and LAPACK libraries and path to include files. Note
# that the default paths defined are those that work for our compilers
# and settings. If none of this makes sense, please talk to your system
# administrator.

# Eventually we plan move to a real configure script, but for now we like
# to keep track of successful compilations of SUMMA on different platforms
# and with different compilers. If you are successful compiling SUMMA,
# please add your configuration (operating system and compiler plus
# part 0 of the Makefile) to the SUMMA wiki on github.

# gfortran compiler on OS X tested with 4.8 and higher
# (works on Mac OS X with Macports)
ifeq "$(FC)" "gfortran-mp-4.8"
 NCDF_PATH = /opt/local
 LAPK_PATH = /opt/local
 # define the lapack libraries - on OS X you need atlas and
 # blas as well
 LIBLAPACK = -L$(LAPK_PATH)/lib -llapack -lblas -latlas
endif

# Ubuntu gfortran compiler tested with 4.6 and higher
# also used for the travis build
ifeq "$(FC)" "gfortran"
 NCDF_PATH = /opt/netcdf4-gnu
 LAPK_PATH = /usr
 # define the lapack libraries
 LIBLAPACK = -L$(LAPK_PATH)/lib -llapack
endif

# Intel fortran compiler
ifeq "$(FC)" "ifort"
 NCDF_PATH = /opt/netcdf4-intel
 LAPK_PATH = /usr
 # define the lapack libraries
 LIBLAPACK = -L$(LAPK_PATH)/lib -llapack
endif

# Portland compiler
ifeq "$(FC)" "pgfortran"
 NCDF_PATH = /opt/netcdf4-pgi
 LAPK_PATH = /usr
 # define the lapack libraries
 LIBLAPACK = -L$(LAPK_PATH)/lib -llapack
endif

# define netcdf libraries and include files
LIBNETCDF = -L$(NCDF_PATH)/lib -lnetcdff
INCNETCDF = -I$(NCDF_PATH)/include

# Define compiler flags. If you use a different compiler,
# you will need to figure out what the equivalent flags are
# and may need to update this section
ifeq "$(FC)" "gfortran-mp-4.8"
 FLAGS_NOAH = -ffree-form -fdefault-real-8 -ffree-line-length-none -fmax-errors=0 -g -fbacktrace -Wno-unused -Wno-unused-dummy-argument
 FLAGS_COMM = -g -Wall -ffree-line-length-none -fmax-errors=0 -fbacktrace -Wno-unused -Wno-unused-dummy-argument
 FLAGS_SUMMA = -g -Wall -ffree-line-length-none -fmax-errors=0 -fbacktrace -Wno-unused -Wno-unused-dummy-argument
endif
ifeq "$(FC)" "gfortran"
 FLAGS_NOAH = -ffree-form -fdefault-real-8 -ffree-line-length-none -fmax-errors=0 -g -fbacktrace -Wno-unused -Wno-unused-dummy-argument
 FLAGS_COMM = -g -Wall -ffree-line-length-none -fmax-errors=0 -fbacktrace -Wno-unused -Wno-unused-dummy-argument
 FLAGS_SUMMA = -g -Wall -ffree-line-length-none -fmax-errors=0 -fbacktrace -Wno-unused -Wno-unused-dummy-argument
endif
ifeq "$(FC)" "ifort"
 FLAGS_NOAH = -O0 -p -g -warn nounused -autodouble -noerror_limit -FR -auto -WB -traceback -fltconsistency
 FLAGS_COMM = -O0 -p -g -debug -warn all -check all -FR -auto -WB -traceback -fltconsistency -fpe0
 FLAGS_SUMMA = -O0 -p -g -debug -warn all -check all -FR -auto -WB -traceback -fltconsistency -fpe0
endif
ifeq "$(FC)" "pgfortran"
 FLAGS_NOAH = -O0 -pg -g -traceback -r8 -Mfree -Mbounds
 FLAGS_COMM = -O0 -pg -g -traceback -Mfree -Mbounds
 FLAGS_SUMMA = -O0 -pg -g -traceback -Mfree -Mbounds -Minfo -Mnoautoinline -Ktrap=inv,denorm,divz,ovf,unf,inexact
endif


#========================================================================
# PART 1: Define directory paths
#========================================================================

# Core directory that contains source code
F_KORE_DIR = $(F_MASTER)/build/source

# Location of the compiled modules
MOD_PATH = $(F_MASTER)/build

# Define the directory for the executables
EXE_PATH = $(F_MASTER)/bin

#========================================================================
# PART 2: Assemble all of the SUMMA sub-routines
#========================================================================

# Define directories
DRIVER_DIR = $(F_KORE_DIR)/driver
HOOKUP_DIR = $(F_KORE_DIR)/hookup
NETCDF_DIR = $(F_KORE_DIR)/netcdf
DSHARE_DIR = $(F_KORE_DIR)/dshare
NUMREC_DIR = $(F_KORE_DIR)/numrec
NOAHMP_DIR = $(F_KORE_DIR)/noah-mp
ENGINE_DIR = $(F_KORE_DIR)/engine

#  utilities
SUMMA_NRUTIL= \
        nrtype.f90 \
		nr_utility.f90
NRUTIL = $(patsubst %, $(ENGINE_DIR)/%, $(SUMMA_NRUTIL))

#
# Numerical recipes procedures
# NOTE: all numerical recipes procedures are now replaced with free versions
SUMMA_NRPROC= \
		expIntegral.f90 \
		spline_int.f90
NRPROC = $(patsubst %, $(ENGINE_DIR)/%, $(SUMMA_NRPROC))

# Hook-up modules (set files and directory paths)
SUMMA_HOOKUP= \
        summaFileManager.f90
HOOKUP = $(patsubst %, $(HOOKUP_DIR)/%, $(SUMMA_HOOKUP))

# Data modules
SUMMA_DATAMS= \
		multiconst.f90 \
		var_lookup.f90 \
		data_types.f90 \
		globalData.f90 \
		popMetadat.f90
DATAMS = $(patsubst %, $(DSHARE_DIR)/%, $(SUMMA_DATAMS))

# utility modules
SUMMA_UTILMS= \
		time_utils.f90
UTILMS = $(patsubst %, $(ENGINE_DIR)/%, $(SUMMA_UTILMS))

# Model guts
SUMMA_MODGUT= \
MODGUT = $(patsubst %, $(ENGINE_DIR)/%, $(SUMMA_MODGUT))

# Solver
SUMMA_SOLVER= \
		vegPhenlgy.f90 \
		diagn_evar.f90 \
        stomResist.f90 \
		groundwatr.f90 \
		vegSWavRad.f90 \
		vegNrgFlux.f90 \
		ssdNrgFlux.f90 \
		vegLiqFlux.f90 \
		snowLiqFlx.f90 \
		soilLiqFlx.f90 \
		systemSolv.f90 \
		coupled_em.f90
SOLVER = $(patsubst %, $(ENGINE_DIR)/%, $(SUMMA_SOLVER))

# Define routines for SUMMA preliminaries
SUMMA_PRELIM= \
		conv_funcs.f90 \
<<<<<<< HEAD
		netcdf_util.f90 \
=======
		f2008funcs.f90 \
>>>>>>> aaf8742e
		ascii_util.f90 \
		sunGeomtry.f90 \
		get_ixname.f90 \
		mDecisions.f90 \
		snow_utils.f90 \
		soil_utils.f90 \
		updatState.f90 \
		convE2Temp.f90 \
		allocspace.f90 \
		checkStruc.f90 \
		childStruc.f90 \
		ffile_info.f90 \
		read_attrb.f90 \
		read_pinit.f90 \
		pOverwrite.f90 \
		read_param.f90 \
		paramCheck.f90 \
		read_icond.f90
PRELIM = $(patsubst %, $(ENGINE_DIR)/%, $(SUMMA_PRELIM))

SUMMA_NOAHMP= \
		module_model_constants.F \
		module_sf_noahutl.F \
		module_sf_myjsfc.F \
		module_sf_sfclay.F \
		module_sf_noahlsm.F \
		module_sf_noahmplsm.F
NOAHMP = $(patsubst %, $(NOAHMP_DIR)/%, $(SUMMA_NOAHMP))

# Define routines for the SUMMA model runs
SUMMA_MODRUN = \
		indexState.f90 \
		getVectorz.f90 \
		var_derive.f90 \
		read_force.f90 \
		derivforce.f90 \
		snowAlbedo.f90 \
		canopySnow.f90 \
		tempAdjust.f90 \
		snwCompact.f90 \
		layerMerge.f90 \
		layerDivide.f90 \
		volicePack.f90 \
		qTimeDelay.f90
MODRUN = $(patsubst %, $(ENGINE_DIR)/%, $(SUMMA_MODRUN))

# Define routines for the solver
SUMMA_MSOLVE = \

# Define NetCDF routines
SUMMA_NETCDF = \
		def_output.f90 \
		modelwrite.f90
NETCDF = $(patsubst %, $(NETCDF_DIR)/%, $(SUMMA_NETCDF))

# ... stitch together common programs
COMM_ALL = $(NRUTIL) $(NRPROC) $(HOOKUP) $(DATAMS) $(UTILMS)

# ... stitch together SUMMA programs
SUMMA_ALL = $(PRELIM) $(MODRUN) $(SOLVER) $(NETCDF)

# Define the driver routine
SUMMA_DRIVER= \
	multi_driver.f90
DRIVER = $(patsubst %, $(DRIVER_DIR)/%, $(SUMMA_DRIVER))

# Define the executable
DRIVER__EX = summa.exe

#========================================================================
# PART 3: Checks
#======================================================================
# make sure that the paths are defined. These are just some high level checks
ifndef F_MASTER
 $(error F_MASTER is undefined)
endif
ifndef FC
 $(error FC is undefined: Specify your compiler)
endif
ifndef FLAGS_SUMMA
 $(error Specify flags for your compiler: $(FC))
endif
ifndef NCDF_PATH
 $(error NCDF_PATH is undefined)
endif

#========================================================================
# PART 4: compilation
#======================================================================

# Compile
all: compile_noah compile_comm compile_summa link clean install

check:
	$(info)
	$(info Displaying make variables:)
	$(info   F_MASTER   : $(F_MASTER))
	$(info   EXE_PATH   : $(EXE_PATH))
	$(info   FC         : $(FC))
	$(info   NCDF_PATH  : $(NCDF_PATH))
	$(info   LIBNETCDF  : $(LIBNETCDF))
	$(info   INCNETCDF  : $(INCNETCDF))
	$(info   LAPK_PATH  : $(LAPK_PATH))
	$(info   LIBLAPACK  : $(LIBLAPACK))
	$(info   FLAGS_NOAH : $(FLAGS_NOAH))
	$(info   FLAGS_COMM : $(FLAGS_COMM))
	$(info   FLAGS_SUMMA: $(FLAGS_SUMMA))
	$(info Add $(NCDF_PATH)/lib to your LD_LIBRARY_PATH)
	$(info)

# compile Noah-MP routines
compile_noah:
	$(FC) $(FLAGS_NOAH) -c $(NOAHMP)

# compile common routines
compile_comm:
	$(FC) $(FLAGS_COMM) -c $(COMM_ALL)

# compile SUMMA routines
compile_summa:
	$(FC) $(FLAGS_SUMMA) -c $(SUMMA_ALL) $(DRIVER) \
	$(INCNETCDF)

# link routines
link:
	$(FC) -p -g *.o $(LIBNETCDF) $(LIBLAPACK) -o $(DRIVER__EX)

# Remove object files
clean:
	rm -f *.o
	rm -f *.mod
	rm -f soil_veg_gen_parm__genmod.f90

# Copy the executable to the bin directory
install:
	@mkdir -p $(EXE_PATH)
	@mv $(DRIVER__EX) $(EXE_PATH)
	$(info Add $(NCDF_PATH)/lib to your LD_LIBRARY_PATH)
	$(info $(DRIVER__EX) successfully installed in $(EXE_PATH))<|MERGE_RESOLUTION|>--- conflicted
+++ resolved
@@ -176,11 +176,8 @@
 # Define routines for SUMMA preliminaries
 SUMMA_PRELIM= \
 		conv_funcs.f90 \
-<<<<<<< HEAD
+		f2008funcs.f90 \
 		netcdf_util.f90 \
-=======
-		f2008funcs.f90 \
->>>>>>> aaf8742e
 		ascii_util.f90 \
 		sunGeomtry.f90 \
 		get_ixname.f90 \
