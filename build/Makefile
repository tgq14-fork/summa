#========================================================================
# Makefile to compile SUMMA
#========================================================================
#
# To troubleshoot your paths and setup, type 'make check'
#
# At a minimum you will need to set F_MASTER and FC. You will probably
# also have to specify the location of your netcdf and lapack libraries

#========================================================================
# PART 0: User-configurable part
#========================================================================

# Define core directory below which everything resides. This is the
# parent directory of the 'build' directory
F_MASTER = /home/anewman/summa

# Define the Fortran Compiler. If you are using gfortran, then this needs
# to be version 4.8 or higher
<<<<<<< HEAD

FC = ifort
=======
FC =
>>>>>>> d4efec94

# Define the NetCDF and LAPACK libraries and path to include files. Note
# that the default paths defined are those that work for our compilers
# and settings. If none of this makes sense, please talk to your system
# administrator.

# Eventually we plan move to a real configure script, but for now we like
# to keep track of successful compilations of SUMMA on different platforms
# and with different compilers. If you are successful compiling SUMMA,
# please add your configuration (operating system and compiler plus
# part 0 of the Makefile) to the SUMMA wiki on github.

# gfortran compiler on OS X tested with 4.8 and higher
# (works on Mac OS X with Macports)
ifeq "$(FC)" "gfortran-mp-4.8"
 NCDF_PATH = /opt/local
 LAPK_PATH = /opt/local
 # define the lapack libraries - on OS X you need atlas and
 # blas as well
 LIBLAPACK = -L$(LAPK_PATH)/lib -llapack -lblas -latlas
endif

# Ubuntu gfortran compiler tested with 4.6 and higher
# also used for the travis build
ifeq "$(FC)" "gfortran"
 NCDF_PATH = /usr
 LAPK_PATH = /usr
 # define the lapack libraries
 LIBLAPACK = -L$(LAPK_PATH)/lib -llapack
endif

# Intel fortran compiler
ifeq "$(FC)" "ifort"
 NCDF_PATH = /opt/netcdf-4.3.0+ifort-12.1
 LAPK_PATH = /usr
 # define the lapack libraries
 LIBLAPACK = -L$(LAPK_PATH)/lib -llapack
endif

LIBNETCDF = -L$(NCDF_PATH)/lib -lnetcdff
INCNETCDF = -I$(NCDF_PATH)/include

# Define compiler flags. If you use a different compiler,
# you will need to figure out what the equivalent flags are
# and may need to update this section
ifeq "$(FC)" "gfortran-mp-4.8"
 FLAGS_NOAH = -ffree-form -fdefault-real-8 -ffree-line-length-none -fmax-errors=0 -g -fbacktrace -Wno-unused -Wno-unused-dummy-argument
 FLAGS_COMM = -g -Wall -ffree-line-length-none -fmax-errors=0 -fbacktrace -Wno-unused -Wno-unused-dummy-argument
 FLAGS_SUMMA = -g -Wall -ffree-line-length-none -fmax-errors=0 -fbacktrace -Wno-unused -Wno-unused-dummy-argument
endif
ifeq "$(FC)" "gfortran"
 FLAGS_NOAH = -ffree-form -fdefault-real-8 -ffree-line-length-none -fmax-errors=0 -g -fbacktrace -Wno-unused -Wno-unused-dummy-argument
 FLAGS_COMM = -g -Wall -ffree-line-length-none -fmax-errors=0 -fbacktrace -Wno-unused -Wno-unused-dummy-argument
 FLAGS_SUMMA = -g -Wall -ffree-line-length-none -fmax-errors=0 -fbacktrace -Wno-unused -Wno-unused-dummy-argument
endif
ifeq "$(FC)" "ifort"
 FLAGS_NOAH = -warn nounused -autodouble -noerror_limit -FR -O0 -auto -WB -traceback -g -fltconsistency
 FLAGS_COMM = -debug -warn all -check all -FR -O0 -auto -WB -traceback -g -fltconsistency -fpe0
 FLAGS_SUMMA = -debug -warn all -check all -FR -O0 -auto -WB -traceback -g -fltconsistency -fpe0
endif

#========================================================================
# PART 1: Define directory paths
#========================================================================

# Core directory that contains source code
F_KORE_DIR = $(F_MASTER)/build/source

# Location of the compiled modules
MOD_PATH = $(F_MASTER)/build

# Define the directory for the executables
EXE_PATH = $(F_MASTER)/bin

#========================================================================
# PART 2: Assemble all of the SUMMA sub-routines
#========================================================================

# Define directories
DRIVER_DIR = $(F_KORE_DIR)/driver
HOOKUP_DIR = $(F_KORE_DIR)/hookup
NETCDF_DIR = $(F_KORE_DIR)/netcdf
DSHARE_DIR = $(F_KORE_DIR)/dshare
NUMREC_DIR = $(F_KORE_DIR)/numrec
NOAHMP_DIR = $(F_KORE_DIR)/noah-mp
ENGINE_DIR = $(F_KORE_DIR)/engine

#  utilities
SUMMA_NRUTIL= \
        nrtype.f90 \
		nr_utility.f90
NRUTIL = $(patsubst %, $(ENGINE_DIR)/%, $(SUMMA_NRUTIL))

#
# Numerical recipes procedures
# NOTE: all numerical recipes procedures are now replaced with free versions
SUMMA_NRPROC= \
		expIntegral.f90 \
		spline_int.f90
NRPROC = $(patsubst %, $(ENGINE_DIR)/%, $(SUMMA_NRPROC))

# Hook-up modules (set files and directory paths)
SUMMA_HOOKUP= \
        summaFileManager.f90
HOOKUP = $(patsubst %, $(HOOKUP_DIR)/%, $(SUMMA_HOOKUP))

# Data modules
SUMMA_DATAMS= \
		multiconst.f90 \
		var_lookup.f90 \
		data_struc.f90 \
		popMetadat.f90
DATAMS = $(patsubst %, $(DSHARE_DIR)/%, $(SUMMA_DATAMS))

# utility modules
SUMMA_UTILMS= \
		time_utils.f90
UTILMS = $(patsubst %, $(ENGINE_DIR)/%, $(SUMMA_UTILMS))

# Model guts
SUMMA_MODGUT= \
MODGUT = $(patsubst %, $(ENGINE_DIR)/%, $(SUMMA_MODGUT))

# Solver
SUMMA_SOLVER= \
		vegPhenlgy.f90 \
		diagn_evar.f90 \
        stomResist.f90 \
		groundwatr.f90 \
		vegSWavRad.f90 \
		vegNrgFlux.f90 \
		ssdNrgFlux.f90 \
		vegLiqFlux.f90 \
		snowLiqFlx.f90 \
		soilLiqFlx.f90 \
		systemSolv.f90 \
		coupled_em.f90
SOLVER = $(patsubst %, $(ENGINE_DIR)/%, $(SUMMA_SOLVER))

# Define routines for SUMMA preliminaries
SUMMA_PRELIM= \
		conv_funcs.f90 \
		netcdf_util.f90 \
		ascii_util.f90 \
		sunGeomtry.f90 \
		get_ixname.f90 \
		mDecisions.f90 \
		snow_utils.f90 \
		soil_utils.f90 \
		updatState.f90 \
		convE2Temp.f90 \
		allocspace.f90 \
		ffile_info.f90 \
		read_attrb.f90 \
		read_pinit.f90 \
		pOverwrite.f90 \
		read_param.f90 \
		paramCheck.f90 \
		read_icond.f90
PRELIM = $(patsubst %, $(ENGINE_DIR)/%, $(SUMMA_PRELIM))

SUMMA_NOAHMP= \
		module_model_constants.F \
		module_sf_noahutl.F \
		module_sf_myjsfc.F \
		module_sf_sfclay.F \
		module_sf_noahlsm.F \
		module_sf_noahmplsm.F
NOAHMP = $(patsubst %, $(NOAHMP_DIR)/%, $(SUMMA_NOAHMP))

# Define routines for the SUMMA model runs
SUMMA_MODRUN = \
		var_derive.f90 \
		read_force.f90 \
		derivforce.f90 \
		snowAlbedo.f90 \
		canopySnow.f90 \
		tempAdjust.f90 \
		snwCompact.f90 \
		layerMerge.f90 \
		layerDivide.f90 \
		volicePack.f90 \
		qTimeDelay.f90
MODRUN = $(patsubst %, $(ENGINE_DIR)/%, $(SUMMA_MODRUN))

# Define routines for the solver
SUMMA_MSOLVE = \

# Define NetCDF routines
SUMMA_NETCDF = \
		def_output.f90 \
		modelwrite.f90
NETCDF = $(patsubst %, $(NETCDF_DIR)/%, $(SUMMA_NETCDF))

# ... stitch together common programs
COMM_ALL = $(NRUTIL) $(NRPROC) $(HOOKUP) $(DATAMS) $(UTILMS)

# ... stitch together SUMMA programs
SUMMA_ALL = $(PRELIM) $(MODRUN) $(SOLVER) $(NETCDF)

# Define the driver routine
SUMMA_DRIVER= \
	multi_driver.f90
DRIVER = $(patsubst %, $(DRIVER_DIR)/%, $(SUMMA_DRIVER))

# Define the executable
DRIVER__EX = summa.exe

#========================================================================
# PART 3: Checks
#======================================================================
# make sure that the paths are defined. These are just some high level checks
ifndef F_MASTER
 $(error F_MASTER is undefined)
endif
ifndef FC
 $(error FC is undefined: Specify your compiler)
endif
ifndef FLAGS_SUMMA
 $(error Specify flags for your compiler: $(FC))
endif
ifndef NCDF_PATH
 $(error NCDF_PATH is undefined)
endif

#========================================================================
# PART 4: compilation
#======================================================================

# Compile
all: compile_noah compile_comm compile_summa link clean install

check:
	$(info)
	$(info Displaying make variables:)
	$(info   F_MASTER   : $(F_MASTER))
	$(info   EXE_PATH   : $(EXE_PATH))
	$(info   FC         : $(FC))
	$(info   NCDF_PATH  : $(NCDF_PATH))
	$(info   LIBNETCDF  : $(LIBNETCDF))
	$(info   INCNETCDF  : $(INCNETCDF))
	$(info   LAPK_PATH  : $(LAPK_PATH))
	$(info   LIBLAPACK  : $(LIBLAPACK))
	$(info   FLAGS_NOAH : $(FLAGS_NOAH))
	$(info   FLAGS_COMM : $(FLAGS_COMM))
	$(info   FLAGS_SUMMA: $(FLAGS_SUMMA))
	$(info Add $(NCDF_PATH)/lib to your LD_LIBRARY_PATH)
	$(info)

# compile Noah-MP routines
compile_noah:
	$(FC) $(FLAGS_NOAH) -c $(NOAHMP)

# compile common routines
compile_comm:
	$(FC) $(FLAGS_COMM) -c $(COMM_ALL)

# compile SUMMA routines
compile_summa:
	$(FC) $(FLAGS_SUMMA) -c $(SUMMA_ALL) $(DRIVER) \
	$(INCNETCDF)

# link routines
link:
	$(FC) *.o $(LIBNETCDF) $(LIBLAPACK) -o $(DRIVER__EX)

# Remove object files
clean:
	rm -f *.o
	rm -f *.mod
	rm -f soil_veg_gen_parm__genmod.f90

# Copy the executable to the bin directory
install:
	@mkdir -p $(EXE_PATH)
	@mv $(DRIVER__EX) $(EXE_PATH)
	$(info Add $(NCDF_PATH)/lib to your LD_LIBRARY_PATH)
	$(info $(DRIVER__EX) successfully installed in $(EXE_PATH))<|MERGE_RESOLUTION|>--- conflicted
+++ resolved
@@ -17,12 +17,9 @@
 
 # Define the Fortran Compiler. If you are using gfortran, then this needs
 # to be version 4.8 or higher
-<<<<<<< HEAD
-
-FC = ifort
-=======
+
 FC =
->>>>>>> d4efec94
+
 
 # Define the NetCDF and LAPACK libraries and path to include files. Note
 # that the default paths defined are those that work for our compilers
