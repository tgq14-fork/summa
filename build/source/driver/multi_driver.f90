! SUMMA - Structure for Unifying Multiple Modeling Alternatives
! Copyright (C) 2014-2015 NCAR/RAL
!
! This file is part of SUMMA
!
! For more information see: http://www.ral.ucar.edu/projects/summa
!
! This program is free software: you can redistribute it and/or modify
! it under the terms of the GNU General Public License as published by
! the Free Software Foundation, either version 3 of the License, or
! (at your option) any later version.
!
! This program is distributed in the hope that it will be useful,
! but WITHOUT ANY WARRANTY; without even the implied warranty of
! MERCHANTABILITY or FITNESS FOR A PARTICULAR PURPOSE.  See the
! GNU General Public License for more details.
!
! You should have received a copy of the GNU General Public License
! along with this program.  If not, see <http://www.gnu.org/licenses/>.

program multi_driver
! used to evaluate different methods for simulating snow processes
! *****************************************************************************
! use desired modules
! *****************************************************************************
USE nrtype                                                  ! variable types, etc.
USE netcdf                                                  ! netcdf libraries
USE,intrinsic :: ieee_arithmetic                            ! IEEE arithmetic (obviously)
! provide access to subroutines and functions
USE summaFileManager,only:summa_SetDirsUndPhiles            ! sets directories and filenames
USE module_sf_noahmplsm,only:read_mp_veg_parameters         ! module to read NOAH vegetation tables
USE module_sf_noahmplsm,only:isWater                        ! parameter for water land cover type
USE nr_utility_module,only:arth                             ! get a sequence of numbers
USE nr_utility_module,only:indexx                           ! sort vectors in ascending order
USE ascii_util_module,only:file_open                        ! open ascii file
USE ascii_util_module,only:get_vlines                       ! read a vector of non-comment lines from an ASCII file
USE ascii_util_module,only:split_line                       ! extract the list of variable names from the character string
use time_utils_module,only:elapsedSec                       ! calculate the elapsed time
USE allocspace_module,only:allocGlobal                      ! module to allocate space for global data structures
USE allocspace_module,only:allocLocal                       ! module to allocate space for local data structures
USE childStruc_module,only:childStruc                       ! module to create a child data structure
USE mDecisions_module,only:mDecisions                       ! module to read model decisions
USE popMetadat_module,only:popMetadat                       ! module to populate metadata structures
USE flxMapping_module,only:flxMapping                       ! module to map fluxes to states
USE checkStruc_module,only:checkStruc                       ! module to check metadata structures
USE def_output_module,only:def_output                       ! module to define model output
USE ffile_info_module,only:ffile_info                       ! module to read information on forcing datafile
USE read_attrb_module,only:read_dimension                   ! module to read dimensions of GRU and HRU
USE read_attrb_module,only:read_attrb                       ! module to read local attributes
USE read_pinit_module,only:read_pinit                       ! module to read initial model parameter values
USE paramCheck_module,only:paramCheck                       ! module to check consistency of model parameters
USE check_icond_module,only:check_icond                     ! module to check initial conditions
USE read_icond_module,only:read_icond                       ! module to read initial conditions
USE read_icond_module,only:read_icond_nlayers               ! module to read initial conditions
USE pOverwrite_module,only:pOverwrite                       ! module to overwrite default parameter values with info from the Noah tables
USE read_param_module,only:read_param                       ! module to read model parameter sets
USE ConvE2Temp_module,only:E2T_lookup                       ! module to calculate a look-up table for the temperature-enthalpy conversion
USE var_derive_module,only:calcHeight                       ! module to calculate height at layer interfaces and layer mid-point
USE var_derive_module,only:v_shortcut                       ! module to calculate "short-cut" variables
USE var_derive_module,only:rootDensty                       ! module to calculate the vertical distribution of roots
USE var_derive_module,only:satHydCond                       ! module to calculate the saturated hydraulic conductivity in each soil layer
USE var_derive_module,only:fracFuture                       ! module to calculate the fraction of runoff in future time steps (time delay histogram)
USE read_force_module,only:read_force                       ! module to read model forcing data
USE modelwrite_module,only:writeParm,writeTime              ! module to write model attributes and parameters
USE modelwrite_module,only:writeData,writeBasin             ! module to write model output
USE modelwrite_module,only:writeRestart                     ! module to write model Restart
USE vegPhenlgy_module,only:vegPhenlgy                       ! module to compute vegetation phenology
USE run_oneGRU_module,only:run_oneGRU                       ! module to run for one GRU 
USE groundwatr_module,only:groundwatr                       ! module to simulate regional groundwater balance
USE qTimeDelay_module,only:qOverland                        ! module to route water through an "unresolved" river network
USE netcdf_util_module,only:nc_file_close                   ! module to handle netcdf stuff for inputs and outputs
! provide access to file paths
USE summaFileManager,only:SETNGS_PATH                       ! define path to settings files (e.g., Noah vegetation tables)
USE summaFileManager,only:MODEL_INITCOND                    ! name of model initial conditions file
USE summaFileManager,only:LOCAL_ATTRIBUTES                  ! name of model initial attributes file
USE summaFileManager,only:OUTPUT_PATH,OUTPUT_PREFIX         ! define output file
USE summaFileManager,only:LOCALPARAM_INFO,BASINPARAM_INFO   ! files defining the default values and constraints for model parameters
! provide access to the derived types to define the data structures
USE data_types,only:&
                    ! no spatial dimension
                    var_i,               & ! x%var(:)            (i4b)
                    var_d,               & ! x%var(:)            (dp)
                    var_ilength,         & ! x%var(:)%dat        (i4b)
                    var_dlength,         & ! x%var(:)%dat        (dp)
                    ! no variable dimension
                    hru_i,               & ! x%hru(:)            (i4b)
                    hru_d,               & ! x%hru(:)            (dp)
                    ! gru dimension
                    gru_int,             & ! x%gru(:)%var(:)     (i4b)
                    gru_double,          & ! x%gru(:)%var(:)     (dp)
                    gru_intVec,          & ! x%gru(:)%var(:)%dat (i4b)
                    gru_doubleVec,       & ! x%gru(:)%var(:)%dat (dp)
                    ! gru+hru dimension
                    gru_hru_int,         & ! x%gru(:)%hru(:)%var(:)     (i4b)
                    gru_hru_int8,        & ! x%gru(:)%hru(:)%var(:)     integer(8)
                    gru_hru_double,      & ! x%gru(:)%hru(:)%var(:)     (dp)
                    gru_hru_intVec,      & ! x%gru(:)%hru(:)%var(:)%dat (i4b)
                    gru_hru_doubleVec      ! x%gru(:)%hru(:)%var(:)%dat (dp)
USE data_types,only:extended_info          ! extended metadata structure
! provide access to runtime options
USE globalData,only:iRunModeFull,iRunModeGRU,iRunModeHRU
! provide access to metadata structures
USE globalData,only:time_meta,forc_meta,attr_meta,type_meta ! metadata structures
USE globalData,only:prog_meta,diag_meta,flux_meta,id_meta   ! metadata structures
USE globalData,only:mpar_meta,indx_meta                     ! metadata structures
USE globalData,only:bpar_meta,bvar_meta                     ! metadata structures
USE globalData,only:averageFlux_meta                        ! metadata for time-step average fluxes
USE globalData,only:model_decisions                         ! model decision structure
! provide access to global data
USE globalData,only:dNaN                                    ! double precision NaN
USE globalData,only:refTime                                 ! reference time
USE globalData,only:startTime                               ! start time
USE globalData,only:finshTime                               ! end time
USE globalData,only:doJacobian                              ! flag to compute the Jacobian
USE globalData,only:gru_struc                               ! gru-hru mapping structures
USE globalData,only:localParFallback                        ! local column default parameters
USE globalData,only:basinParFallback                        ! basin-average default parameters
USE globalData,only:structInfo                              ! information on the data structures
USE globalData,only:numtim                                  ! number of time steps
USE globalData,only:chunksize                               ! chunk size for netcdf read/write
USE globalData,only:urbanVegCategory                        ! vegetation category for urban areas
USE globalData,only:greenVegFrac_monthly                    ! fraction of green vegetation in each month (0-1)
USE globalData,only:globalPrintFlag                         ! global print flag
USE globalData,only:integerMissing                          ! missing integer value
USE globalData,only:realMissing                             ! missing double precision value
USE globalData,only:yes,no                                  ! .true. and .false.
! provide access to Noah-MP parameters
USE NOAHMP_VEG_PARAMETERS,only:SAIM,LAIM                    ! 2-d tables for stem area index and leaf area index (vegType,month)
USE NOAHMP_VEG_PARAMETERS,only:HVT,HVB                      ! height at the top and bottom of vegetation (vegType)
USE var_lookup,only:maxvarTime                              ! size of variable vectors
USE var_lookup,only:maxvarForc,maxvarProg,maxvarDiag        ! size of variable vectors
USE var_lookup,only:maxvarFlux,maxvarIndx,maxvarBvar        ! size of variable vectors
! provide access to the named variables that describe elements of parent model structures
USE var_lookup,only:iLookTIME,iLookFORCE                    ! look-up values for time and forcing data structures
USE var_lookup,only:iLookTYPE                               ! look-up values for classification of veg, soils etc.
USE var_lookup,only:iLookID                                 ! look-up values for hru and gru IDs
USE var_lookup,only:iLookATTR                               ! look-up values for local attributes
USE var_lookup,only:iLookPARAM                              ! look-up values for local column model parameters
USE var_lookup,only:iLookINDEX                              ! look-up values for local column index variables
USE var_lookup,only:iLookPROG                               ! look-up values for local column model prognostic (state) variables
USE var_lookup,only:iLookDIAG                               ! look-up values for local column model diagnostic variables
USE var_lookup,only:iLookFLUX                               ! look-up values for local column model fluxes
USE var_lookup,only:iLookBVAR                               ! look-up values for basin-average model variables
USE var_lookup,only:iLookBPAR                               ! look-up values for basin-average model parameters
USE var_lookup,only:iLookDECISIONS                          ! look-up values for model decisions
USE var_lookup,only:iLookVarType                            ! look-up values for variable type structure
USE var_lookup,only:iLookFreq                               ! look-up values for model output frequency
! provide access to the named variables that describe elements of child  model structures
USE var_lookup,only:childFLUX_MEAN                          ! look-up values for timestep-average model fluxes
! provide access to the named variables that describe model decisions
USE mDecisions_module,only:  &                              ! look-up values for method used to compute derivative
 numerical,   & ! numerical solution
 analytical     ! analytical solution
USE mDecisions_module,only:&                                ! look-up values for LAI decisions
 monthlyTable,& ! LAI/SAI taken directly from a monthly table for different vegetation classes
 specified      ! LAI/SAI computed from green vegetation fraction and winterSAI and summerLAI parameters
USE mDecisions_module,only:&                                ! look-up values for the choice of method for the spatial representation of groundwater
 localColumn, & ! separate groundwater representation in each local soil column
 singleBasin    ! single groundwater store over the entire basin
USE mDecisions_module,only:&
  sameRulesAllLayers, & ! SNTHERM option: same combination/sub-dividion rules applied to all layers
  rulesDependLayerIndex ! CLM option: combination/sub-dividion rules depend on layer index
USE output_stats,only:calcStats                             ! module for compiling output statistics
USE var_lookup,only:maxvarFreq                              ! maximum # of output files
USE globalData,only:ncid                                    ! file id of netcdf output file
implicit none

! *****************************************************************************
! (0) variable definitions
! *****************************************************************************
! define the statistics structures
type(gru_hru_doubleVec)          :: forcStat                   ! x%gru(:)%hru(:)%var(:)%dat -- model forcing data
type(gru_hru_doubleVec)          :: progStat                   ! x%gru(:)%hru(:)%var(:)%dat -- model prognostic (state) variables
type(gru_hru_doubleVec)          :: diagStat                   ! x%gru(:)%hru(:)%var(:)%dat -- model diagnostic variables
type(gru_hru_doubleVec)          :: fluxStat                   ! x%gru(:)%hru(:)%var(:)%dat -- model fluxes
type(gru_hru_doubleVec)          :: indxStat                   ! x%gru(:)%hru(:)%var(:)%dat -- model indices
type(gru_doubleVec)              :: bvarStat                   ! x%gru(:)%var(:)%dat        -- basin-average variabl
! define the primary data structures (scalars)
type(var_i)                      :: timeStruct                 ! x%var(:)                   -- model time data
type(gru_hru_double)             :: forcStruct                 ! x%gru(:)%hru(:)%var(:)     -- model forcing data
type(gru_hru_double)             :: attrStruct                 ! x%gru(:)%hru(:)%var(:)     -- local attributes for each HRU
type(gru_hru_int)                :: typeStruct                 ! x%gru(:)%hru(:)%var(:)     -- local classification of soil veg etc. for each HRU
type(gru_hru_int8)               :: idStruct                   ! x%gru(:)%hru(:)%var(:)     -- local values of hru and gru IDs
! define the primary data structures (variable length vectors)
type(gru_hru_intVec)             :: indxStruct                 ! x%gru(:)%hru(:)%var(:)%dat -- model indices
type(gru_hru_doubleVec)          :: mparStruct                 ! x%gru(:)%hru(:)%var(:)%dat -- model parameters
type(gru_hru_doubleVec)          :: progStruct                 ! x%gru(:)%hru(:)%var(:)%dat -- model prognostic (state) variables
type(gru_hru_doubleVec)          :: diagStruct                 ! x%gru(:)%hru(:)%var(:)%dat -- model diagnostic variables
type(gru_hru_doubleVec)          :: fluxStruct                 ! x%gru(:)%hru(:)%var(:)%dat -- model fluxes
! define the basin-average structures
type(gru_double)                 :: bparStruct                 ! x%gru(:)%var(:)            -- basin-average parameters
type(gru_doubleVec)              :: bvarStruct                 ! x%gru(:)%var(:)%dat        -- basin-average variables
! define the ancillary data structures
type(gru_hru_double)             :: dparStruct                 ! x%gru(:)%hru(:)%var(:)     -- default model parameters
! define indices
integer(i4b)                     :: iStruct                    ! loop through data structures
integer(i4b)                     :: iGRU,jGRU,kGRU             ! index of grouped response unit
integer(i4b)                     :: iHRU,jHRU,kHRU             ! index of the hydrologic response unit
integer(i4b)                     :: nGRU                       ! number of grouped response units
integer(i4b)                     :: nHRU                       ! number of global hydrologic response units
integer(i4b)                     :: hruCount                   ! number of local hydrologic response units
integer(i4b)                     :: modelTimeStep=0            ! index of model time step
integer(i4b),dimension(maxvarTime) :: oldTimeVec               ! old time vector
integer(i4b),dimension(maxvarFreq) :: statCounter=0            ! time counter for stats
integer(i4b),dimension(maxvarFreq) :: outputTimeStep=0         ! timestep in output files
logical(lgt),dimension(maxvarFreq) :: resetStats=.true.        ! flags to reset statistics
logical(lgt),dimension(maxvarFreq) :: finalizeStats=.false.    ! flags to reset statistics
! define the time output
logical(lgt)                     :: printProgress              ! flag to print progress
integer(i4b),parameter           :: ixProgress_im=1000         ! named variable to print progress once per month
integer(i4b),parameter           :: ixProgress_id=1001         ! named variable to print progress once per day
integer(i4b),parameter           :: ixProgress_ih=1002         ! named variable to print progress once per hour
integer(i4b),parameter           :: ixProgress_never=1003      ! named variable to print progress never
integer(i4b)                     :: ixProgress=ixProgress_id   ! define frequency to write progress
! define the re-start file
logical(lgt)                     :: printRestart               ! flag to print a re-start file
integer(i4b),parameter           :: ixRestart_iy=1000          ! named variable to print a re-start file once per year
integer(i4b),parameter           :: ixRestart_im=1001          ! named variable to print a re-start file once per month
integer(i4b),parameter           :: ixRestart_id=1002          ! named variable to print a re-start file once per day
integer(i4b),parameter           :: ixRestart_end=1003         ! named variable to print a re-start file at the end of a run
integer(i4b),parameter           :: ixRestart_never=1004       ! named variable to print a re-start file never
integer(i4b)                     :: ixRestart=ixRestart_never  ! define frequency to write restart files
! define output file
integer(i4b)                     :: ctime1(8)                  ! initial time
character(len=256)               :: output_fileSuffix=''       ! suffix for the output file
character(len=256)               :: summaFileManagerFile=''    ! path/name of file defining directories and files
character(len=256)               :: fileout=''                 ! output filename
integer(i4b),parameter           :: noNewFiles=1001            ! no new output files 
integer(i4b),parameter           :: newFileEveryOct1=1002      ! create a new file on Oct 1 every year (start of the USA water year)
integer(i4b)                     :: newOutputFile=noNewFiles   ! option for new output files
logical(lgt)                     :: defNewOutputFile=.false.   ! flag to define new output files
! define model control structures
logical(lgt)                     :: computeVegFluxFlag         ! flag to indicate if we are computing fluxes over vegetation (.false. means veg is buried with snow)
type(hru_i),allocatable          :: computeVegFlux(:)          ! flag to indicate if we are computing fluxes over vegetation (.false. means veg is buried with snow)
type(hru_d),allocatable          :: dt_init(:)                 ! used to initialize the length of the sub-step for each HRU
type(hru_d),allocatable          :: upArea(:)                  ! area upslope of each HRU
! general local variables
integer(i4b)                     :: ivar                       ! index of model variable
logical(lgt)                     :: flux_mask(maxvarFlux)      ! mask defining desired flux variables
integer(i4b)                     :: forcNcid=integerMissing    ! netcdf id for current netcdf forcing file
integer(i4b)                     :: iFile=1                    ! index of current forcing file from forcing file list
integer(i4b)                     :: forcingStep=integerMissing ! index of current time step in current forcing file
real(dp)                         :: notUsed_canopyDepth        ! NOT USED: canopy depth (m)
real(dp)                         :: notUsed_exposedVAI         ! NOT USED: exposed vegetation area index (m2 m-2)
! error control
integer(i4b)                     :: err=0                      ! error code
character(len=1024)              :: message=''                 ! error message
! output control
integer(i4b)                     :: iFreq                      ! index for looping through output files
logical(lgt)                     :: statForc_mask(maxvarForc)  ! mask defining forc stats
logical(lgt)                     :: statProg_mask(maxvarProg)  ! mask defining prog stats
logical(lgt)                     :: statDiag_mask(maxvarDiag)  ! mask defining diag stats
logical(lgt)                     :: statFlux_mask(maxvarFlux)  ! mask defining flux stats
logical(lgt)                     :: statIndx_mask(maxvarIndx)  ! mask defining indx stats
logical(lgt)                     :: statBvar_mask(maxvarBvar)  ! mask defining bvar stats
integer(i4b),allocatable         :: forcChild_map(:)           ! index of the child data structure: stats forc
integer(i4b),allocatable         :: progChild_map(:)           ! index of the child data structure: stats prog
integer(i4b),allocatable         :: diagChild_map(:)           ! index of the child data structure: stats diag
integer(i4b),allocatable         :: fluxChild_map(:)           ! index of the child data structure: stats flux
integer(i4b),allocatable         :: indxChild_map(:)           ! index of the child data structure: stats indx
integer(i4b),allocatable         :: bvarChild_map(:)           ! index of the child data structure: stats bvar
type(extended_info),allocatable  :: statForc_meta(:)           ! child metadata for stats
type(extended_info),allocatable  :: statProg_meta(:)           ! child metadata for stats
type(extended_info),allocatable  :: statDiag_meta(:)           ! child metadata for stats
type(extended_info),allocatable  :: statFlux_meta(:)           ! child metadata for stats
type(extended_info),allocatable  :: statIndx_meta(:)           ! child metadata for stats
type(extended_info),allocatable  :: statBvar_meta(:)           ! child metadata for stats
! stuff for restart file
character(len=256)               :: timeString                 ! protion of restart file name that contains the write-out time
character(len=256)               :: restartFile                ! restart file name
character(len=256)               :: attrFile                   ! attributes file name
! open MP functions
<<<<<<< HEAD
integer(i4b)                     :: omp_get_num_threads        ! get the number of threads
=======
!integer(i4b)                    :: omp_get_num_threads        ! get the number of threads (not used)
>>>>>>> 161ea92f
! parallelize the model run
integer(i4b)                     :: nThreads                   ! number of threads
integer(i4b), allocatable        :: ixExpense(:)               ! ranked index GRU w.r.t. computational expense
integer(i4b), allocatable        :: totalFluxCalls(:)          ! total number of flux calls for each GRU
integer(i4b)                     :: nHRUrun                    ! number of HRUs in the run domain
integer(i4b)                     :: maxLayers                  ! maximum number of layers
integer(i4b)                     :: maxSnowLayers              ! maximum number of snow layers
integer(i4b)                     :: startGRU                   ! index of the starting GRU for parallelization run
integer(i4b)                     :: checkHRU                   ! index of the HRU for a single HRU run
integer(i4b)                     :: fileGRU                    ! number of GRUs in the input file
integer(i4b)                     :: fileHRU                    ! number of HRUs in the input file
integer(i4b)                     :: iRunMode                   ! define the current running mode
character(len=128)               :: fmtGruOutput               ! a format string used to write start and end GRU in output file names
! timing information
integer*8                        :: openMPstart,openMPend      ! time for the start of the parallelization section
integer*8, allocatable           :: timeGRUstart(:)            ! time GRUs start
real(dp),  allocatable           :: timeGRUcompleted(:)        ! time required to complete each GRU
real(dp),  allocatable           :: timeGRU(:)                 ! time spent on each GRU
integer(i4b), dimension(8)       :: startInit,endInit          ! date/time for the start and end of the initialization
real(dp)                         :: elapsedInit                ! elapsed time for the initialization
integer(i4b), dimension(8)       :: startRead,endRead          ! date/time for the start and end of the data read
real(dp)                         :: elapsedRead                ! elapsed time for the data read
integer(i4b), dimension(8)       :: startWrite,endWrite        ! date/time for the start and end of the stats/write
real(dp)                         :: elapsedWrite               ! elapsed time for the stats/write
integer(i4b), dimension(8)       :: startPhysics,endPhysics    ! date/time for the start and end of the physics
real(dp)                         :: elapsedPhysics             ! elapsed time for the physics

! version information generated during compiling
INCLUDE 'summaversion.inc'
! *****************************************************************************
! *** inital priming -- get command line arguments, identify files, etc.
! *****************************************************************************

! initialize the Jacobian flag
doJacobian=.false.        ! initialize the Jacobian flag
ncid(:) = integerMissing  ! initialize netcdf file id

! get the command line arguments
call getCommandArguments()

! define double precision NaNs (shared in globalData)
dNaN = ieee_value(1._dp, ieee_quiet_nan)

! initialize the elapsed time
elapsedRead=0._dp
elapsedWrite=0._dp
elapsedPhysics=0._dp

! get the initial time
call date_and_time(values=ctime1)
print "(A,I2.2,':',I2.2,':',I2.2)", 'start at ',ctime1(5:7)

! initialize the start of the initialization
call date_and_time(values=startInit)

! set directories and files -- summaFileManager used as command-line argument
call summa_SetDirsUndPhiles(summaFileManagerFile,err,message); call handle_err(err,message)

! allocate time structures
call allocLocal(time_meta, refTime,   err=err, message=message); call handle_err(err,message)  ! reference time for the model simulation
call allocLocal(time_meta, startTime, err=err, message=message); call handle_err(err,message)  ! start time for the model simulation
call allocLocal(time_meta, finshTime, err=err, message=message); call handle_err(err,message)  ! end time for the model simulation

! *****************************************************************************
! *** populate/check metadata structures
! *****************************************************************************

! populate metadata for all model variables
call popMetadat(err,message); call handle_err(err,message)

! define mapping between fluxes and states
call flxMapping(err,message); call handle_err(err,message)

! check data structures
call checkStruc(err,message); call handle_err(err,message)

! define the mask to identify the subset of variables in the "child" data structure (just scalar variables)
flux_mask = (flux_meta(:)%vartype==iLookVarType%scalarv)

! create the averageFlux metadata structure
call childStruc(flux_meta, flux_mask, averageFlux_meta, childFLUX_MEAN, err, message)
call handle_err(err,message)

! *****************************************************************************
! *** read the number of GRUs and HRUs, and allocate the gru-hru mapping structures
! *****************************************************************************
! obtain the HRU and GRU dimensions in the LocalAttribute file
attrFile = trim(SETNGS_PATH)//trim(LOCAL_ATTRIBUTES)
select case (iRunMode)
 case(iRunModeFull); call read_dimension(trim(attrFile),fileGRU,fileHRU,nGRU,nHRU,err,message)
 case(iRunModeGRU ); call read_dimension(trim(attrFile),fileGRU,fileHRU,nGRU,nHRU,err,message,startGRU=startGRU)
 case(iRunModeHRU ); call read_dimension(trim(attrFile),fileGRU,fileHRU,nGRU,nHRU,err,message,checkHRU=checkHRU)
end select
call handle_err(err,message)

! *****************************************************************************
! *** read model attributes
! *****************************************************************************
! read number of snow and soil layers
restartFile = trim(SETNGS_PATH)//trim(MODEL_INITCOND)
call read_icond_nlayers(trim(restartFile),nGRU,indx_meta,err,message)
call handle_err(err,message)

! *****************************************************************************
! *** allocate space for other data structures
! *****************************************************************************
! loop through data structures
do iStruct=1,size(structInfo)
 ! allocate space
 select case(trim(structInfo(iStruct)%structName))
  case('time'); call allocGlobal(time_meta,  timeStruct,  err, message)   ! model forcing data
  case('forc'); call allocGlobal(forc_meta,  forcStruct,  err, message)   ! model forcing data
  case('attr'); call allocGlobal(attr_meta,  attrStruct,  err, message)   ! local attributes for each HRU
  case('type'); call allocGlobal(type_meta,  typeStruct,  err, message)   ! local classification of soil veg etc. for each HRU
  case('id'  ); call allocGlobal(id_meta,    idStruct,    err, message)   ! local values of hru and gru IDs
  case('mpar'); call allocGlobal(mpar_meta,  mparStruct,  err, message)   ! model parameters
  case('indx'); call allocGlobal(indx_meta,  indxStruct,  err, message)   ! model variables
  case('prog'); call allocGlobal(prog_meta,  progStruct,  err, message)   ! model prognostic (state) variables
  case('diag'); call allocGlobal(diag_meta,  diagStruct,  err, message)   ! model diagnostic variables
  case('flux'); call allocGlobal(flux_meta,  fluxStruct,  err, message)   ! model fluxes
  case('bpar'); call allocGlobal(bpar_meta,  bparStruct,  err, message)   ! basin-average parameters
  case('bvar'); call allocGlobal(bvar_meta,  bvarStruct,  err, message)   ! basin-average variables
  case('deriv'); cycle
  case default; err=20; message='unable to find structure name: '//trim(structInfo(iStruct)%structName)
 end select
 ! check errors
 call handle_err(err,trim(message)//'[structure =  '//trim(structInfo(iStruct)%structName)//']')
end do  ! looping through data structures

! *****************************************************************************
! *** allocate space for other data structures
! allocate space for default model parameters
! NOTE: This is done here, rather than in the loop above, because dpar is not one of the "standard" data structures
! *****************************************************************************
call allocGlobal(mpar_meta,dparStruct,err,message)   ! default model parameters
call handle_err(err,trim(message)//' [problem allocating dparStruct]')

! allocate space for the time step and computeVegFlux flags (recycled for each GRU for subsequent calls to coupled_em)
allocate(dt_init(nGRU),upArea(nGRU),computeVegFlux(nGRU),stat=err)
call handle_err(err,'problem allocating space for dt_init, upArea, or computeVegFlux [GRU]')

! allocate space for the HRUs
do iGRU=1,nGRU
 hruCount = gru_struc(iGRU)%hruCount
 allocate(dt_init(iGRU)%hru(hruCount),upArea(iGRU)%hru(hruCount),computeVegFlux(iGRU)%hru(hruCount),stat=err)
 call handle_err(err,'problem allocating space for dt_init, upArea, or computeVegFlux [HRU]')
end do

! *****************************************************************************
! *** read local attributes for each HRU
! *****************************************************************************
call read_attrb(trim(attrFile),nGRU,attrStruct,typeStruct,idStruct,err,message)
call handle_err(err,message)

! get the number of HRUs in the run domain
nHRUrun = sum(gru_struc%hruCount)

! define the chunksize (for netcdf read/write)
chunksize=8*nHRUrun

! *****************************************************************************
! *** read description of model forcing datafile used in each HRU
! *****************************************************************************
call ffile_info(nGRU,err,message); call handle_err(err,message)

! *****************************************************************************
! *** read model decisions
! *****************************************************************************
call mDecisions(err,message); call handle_err(err,message)

! get the maximum number of snow layers
select case(model_decisions(iLookDECISIONS%snowLayers)%iDecision)
 case(sameRulesAllLayers);    maxSnowLayers = 100
 case(rulesDependLayerIndex); maxSnowLayers = 5
 case default; call handle_err(20,'unable to identify option to combine/sub-divide snow layers')
end select ! (option to combine/sub-divide snow layers)

! get the maximum number of layers
maxLayers = gru_struc(1)%hruInfo(1)%nSoil + maxSnowLayers

! *****************************************************************************
! *** allocate space for output statistics data structures
! *****************************************************************************

! child metadata structures - so that we do not carry full stats structures around everywhere
! only carry stats for variables with output frequency > model time step
statForc_mask = (forc_meta(:)%vartype==iLookVarType%scalarv.and.forc_meta(:)%varDesire)
statProg_mask = (prog_meta(:)%vartype==iLookVarType%scalarv.and.prog_meta(:)%varDesire)
statDiag_mask = (diag_meta(:)%vartype==iLookVarType%scalarv.and.diag_meta(:)%varDesire)
statFlux_mask = (flux_meta(:)%vartype==iLookVarType%scalarv.and.flux_meta(:)%varDesire)
statIndx_mask = (indx_meta(:)%vartype==iLookVarType%scalarv.and.indx_meta(:)%varDesire)
statBvar_mask = (bvar_meta(:)%vartype==iLookVarType%scalarv.and.bvar_meta(:)%varDesire)

! create the stats metadata structures
do iStruct=1,size(structInfo)
 select case (trim(structInfo(iStruct)%structName))
  case('forc'); call childStruc(forc_meta,statForc_mask,statForc_meta,forcChild_map,err,message)
  case('prog'); call childStruc(prog_meta,statProg_mask,statProg_meta,progChild_map,err,message)
  case('diag'); call childStruc(diag_meta,statDiag_mask,statDiag_meta,diagChild_map,err,message)
  case('flux'); call childStruc(flux_meta,statFlux_mask,statFlux_meta,fluxChild_map,err,message)
  case('indx'); call childStruc(indx_meta,statIndx_mask,statIndx_meta,indxChild_map,err,message)
  case('bvar'); call childStruc(bvar_meta,statBvar_mask,statBvar_meta,bvarChild_map,err,message)
 end select
 ! check errors
 call handle_err(err,trim(message)//'[statistics for =  '//trim(structInfo(iStruct)%structName)//']')
end do ! iStruct

! set all stats metadata to correct var types
statForc_meta(:)%vartype = iLookVarType%outstat
statProg_meta(:)%vartype = iLookVarType%outstat
statDiag_meta(:)%vartype = iLookVarType%outstat
statFlux_meta(:)%vartype = iLookVarType%outstat
statIndx_meta(:)%vartype = iLookVarType%outstat
statBvar_meta(:)%vartype = iLookVarType%outstat

! loop through data structures
do iStruct=1,size(structInfo)

 ! allocate space
 select case(trim(structInfo(iStruct)%structName))
  case('forc'); call allocGlobal(statForc_meta(:)%var_info,forcStat,err,message)   ! model forcing data
  case('prog'); call allocGlobal(statProg_meta(:)%var_info,progStat,err,message)   ! model prognostic (state) variables
  case('diag'); call allocGlobal(statDiag_meta(:)%var_info,diagStat,err,message)   ! model diagnostic variables
  case('flux'); call allocGlobal(statFlux_meta(:)%var_info,fluxStat,err,message)   ! model fluxes
  case('indx'); call allocGlobal(statIndx_meta(:)%var_info,indxStat,err,message)   ! index vars
  case('bvar'); call allocGlobal(statBvar_meta(:)%var_info,bvarStat,err,message)   ! basin-average variables
  case default; cycle
 end select

 ! check errors
 call handle_err(err,trim(message)//'[statistics for =  '//trim(structInfo(iStruct)%structName)//']')

end do ! iStruct

! *****************************************************************************
! *** read default model parameters
! *****************************************************************************
! read default values and constraints for model parameters (local column, and basin-average)
call read_pinit(LOCALPARAM_INFO,.TRUE., mpar_meta,localParFallback,err,message); call handle_err(err,message)
call read_pinit(BASINPARAM_INFO,.FALSE.,bpar_meta,basinParFallback,err,message); call handle_err(err,message)

! *****************************************************************************
! *** read Noah vegetation and soil tables
! *****************************************************************************
! define monthly fraction of green vegetation
greenVegFrac_monthly = (/0.01_dp, 0.02_dp, 0.03_dp, 0.07_dp, 0.50_dp, 0.90_dp, 0.95_dp, 0.96_dp, 0.65_dp, 0.24_dp, 0.11_dp, 0.02_dp/)

! read Noah soil and vegetation tables
call soil_veg_gen_parm(trim(SETNGS_PATH)//'VEGPARM.TBL',                              & ! filename for vegetation table
                       trim(SETNGS_PATH)//'SOILPARM.TBL',                             & ! filename for soils table
                       trim(SETNGS_PATH)//'GENPARM.TBL',                              & ! filename for general table
                       trim(model_decisions(iLookDECISIONS%vegeParTbl)%cDecision),    & ! classification system used for vegetation
                       trim(model_decisions(iLookDECISIONS%soilCatTbl)%cDecision))      ! classification system used for soils

! read Noah-MP vegetation tables
call read_mp_veg_parameters(trim(SETNGS_PATH)//'MPTABLE.TBL',                         & ! filename for Noah-MP table
                            trim(model_decisions(iLookDECISIONS%vegeParTbl)%cDecision)) ! classification system used for vegetation

! define urban vegetation category
select case(trim(model_decisions(iLookDECISIONS%vegeParTbl)%cDecision))
 case('USGS');                     urbanVegCategory =    1
 case('MODIFIED_IGBP_MODIS_NOAH'); urbanVegCategory =   13
 case('plumberCABLE');             urbanVegCategory = -999
 case('plumberCHTESSEL');          urbanVegCategory = -999
 case('plumberSUMMA');             urbanVegCategory = -999
 case default; call handle_err(30,'unable to identify vegetation category')
end select

! set default model parameters
do iGRU=1,nGRU
 do iHRU=1,gru_struc(iGRU)%hruCount
  ! set parmameters to their default value
  dparStruct%gru(iGRU)%hru(iHRU)%var(:) = localParFallback(:)%default_val         ! x%hru(:)%var(:)
  ! overwrite default model parameters with information from the Noah-MP tables
  call pOverwrite(typeStruct%gru(iGRU)%hru(iHRU)%var(iLookTYPE%vegTypeIndex),  &  ! vegetation category
                  typeStruct%gru(iGRU)%hru(iHRU)%var(iLookTYPE%soilTypeIndex), &  ! soil category
                  dparStruct%gru(iGRU)%hru(iHRU)%var,                          &  ! default model parameters
                  err,message); call handle_err(err,message)            ! error control
  ! copy over to the parameter structure
  ! NOTE: constant for the dat(:) dimension (normally depth)
  do ivar=1,size(localParFallback)
   mparStruct%gru(iGRU)%hru(iHRU)%var(ivar)%dat(:) = dparStruct%gru(iGRU)%hru(iHRU)%var(ivar)
  end do  ! looping through variables
 end do  ! looping through HRUs
 ! set default for basin-average parameters
 bparStruct%gru(iGRU)%var(:) = basinParFallback(:)%default_val
end do  ! looping through GRUs

! *****************************************************************************
! *** read trial model parameter values for each HRU, and populate initial data structures
! *****************************************************************************
call read_param(iRunMode,checkHRU,startGRU,nHRU,nGRU,idStruct,mparStruct,bparStruct,err,message); call handle_err(err,message)

! *****************************************************************************
! *** compute derived model variables that are pretty much constant for the basin as a whole
! *****************************************************************************
! loop through GRUs
do iGRU=1,nGRU

 ! calculate the fraction of runoff in future time steps
 call fracFuture(bparStruct%gru(iGRU)%var,    &  ! vector of basin-average model parameters
                 bvarStruct%gru(iGRU),        &  ! data structure of basin-average variables
                 err,message)                    ! error control
 call handle_err(err,message)

 ! loop through local HRUs
 do iHRU=1,gru_struc(iGRU)%hruCount

  kHRU=0
  ! check the network topology (only expect there to be one downslope HRU)
  do jHRU=1,gru_struc(iGRU)%hruCount
   if(typeStruct%gru(iGRU)%hru(iHRU)%var(iLookTYPE%downHRUindex) == idStruct%gru(iGRU)%hru(jHRU)%var(iLookID%hruId))then
    if(kHRU==0)then  ! check there is a unique match
     kHRU=jHRU
    else
     call handle_err(20,'multi_driver: only expect there to be one downslope HRU')
    end if  ! (check there is a unique match)
   end if  ! (if identified a downslope HRU)
  end do

  ! check that the parameters are consistent
  call paramCheck(mparStruct%gru(iGRU)%hru(iHRU),err,message); call handle_err(err,message)

  ! calculate a look-up table for the temperature-enthalpy conversion
  call E2T_lookup(mparStruct%gru(iGRU)%hru(iHRU),err,message); call handle_err(err,message)

 end do ! HRU
end do ! GRU

! read description of model initial conditions -- also initializes model structure components
call read_icond(restartFile,                   & ! intent(in):    name of initial conditions file
                nGRU,                          & ! intent(in):    number of response units
                mparStruct,                    & ! intent(in):    model parameters
                progStruct,                    & ! intent(inout): model prognostic variables
                indxStruct,                    & ! intent(inout): model indices 
                err,message)                     ! intent(out):   error control
call handle_err(err,message)

! check initial conditions
call check_icond(nGRU,                          & ! number of response units
                 progStruct,                    & ! model prognostic (state) variables
                 mparStruct,                    & ! model parameters
                 indxStruct,                    & ! layer indexes
                 err,message)                     ! error control
call handle_err(err,message)

! loop through GRUs
do iGRU=1,nGRU
 ! loop through local HRUs
 do iHRU=1,gru_struc(iGRU)%hruCount

  ! re-calculate height of each layer
  call calcHeight(&
                  ! input/output: data structures
                  indxStruct%gru(iGRU)%hru(iHRU),   & ! intent(in): layer type
                  progStruct%gru(iGRU)%hru(iHRU),   & ! intent(inout): model prognostic (state) variables for a local HRU
                  ! output: error control
                  err,message); call handle_err(err,message)

  ! calculate vertical distribution of root density
  call rootDensty(mparStruct%gru(iGRU)%hru(iHRU),    & ! vector of model parameters
                  indxStruct%gru(iGRU)%hru(iHRU),    & ! data structure of model indices
                  progStruct%gru(iGRU)%hru(iHRU),    & ! data structure of model prognostic (state) variables
                  diagStruct%gru(iGRU)%hru(iHRU),    & ! data structure of model diagnostic variables
                  err,message)                         ! error control
  call handle_err(err,message)

  ! calculate saturated hydraulic conductivity in each soil layer
  call satHydCond(mparStruct%gru(iGRU)%hru(iHRU),    & ! vector of model parameters
                  indxStruct%gru(iGRU)%hru(iHRU),    & ! data structure of model indices
                  progStruct%gru(iGRU)%hru(iHRU),    & ! data structure of model prognostic (state) variables
                  fluxStruct%gru(iGRU)%hru(iHRU),    & ! data structure of model fluxes
                  err,message)                         ! error control
  call handle_err(err,message)

  ! calculate "short-cut" variables such as volumetric heat capacity
  call v_shortcut(mparStruct%gru(iGRU)%hru(iHRU),    & ! vector of model parameters
                  diagStruct%gru(iGRU)%hru(iHRU),    & ! data structure of model diagnostic variables
                  err,message)                         ! error control
  call handle_err(err,message)

  ! overwrite the vegetation height
  HVT(typeStruct%gru(iGRU)%hru(iHRU)%var(iLookTYPE%vegTypeIndex)) = mparStruct%gru(iGRU)%hru(iHRU)%var(iLookPARAM%heightCanopyTop)%dat(1)
  HVB(typeStruct%gru(iGRU)%hru(iHRU)%var(iLookTYPE%vegTypeIndex)) = mparStruct%gru(iGRU)%hru(iHRU)%var(iLookPARAM%heightCanopyBottom)%dat(1)

  ! overwrite the tables for LAI and SAI
  if(model_decisions(iLookDECISIONS%LAI_method)%iDecision == specified)then
   SAIM(typeStruct%gru(iGRU)%hru(iHRU)%var(iLookTYPE%vegTypeIndex),:) = mparStruct%gru(iGRU)%hru(iHRU)%var(iLookPARAM%winterSAI)%dat(1)
   LAIM(typeStruct%gru(iGRU)%hru(iHRU)%var(iLookTYPE%vegTypeIndex),:) = mparStruct%gru(iGRU)%hru(iHRU)%var(iLookPARAM%summerLAI)%dat(1)*greenVegFrac_monthly
  endif

  ! initialize canopy drip
  ! NOTE: canopy drip from the previous time step is used to compute throughfall for the current time step
  fluxStruct%gru(iGRU)%hru(iHRU)%var(iLookFLUX%scalarCanopyLiqDrainage)%dat(1) = 0._dp  ! not used
 end do  ! (looping through HRUs)

 ! compute total area of the upstream HRUS that flow into each HRU
 do iHRU=1,gru_struc(iGRU)%hruCount
  upArea(iGRU)%hru(iHRU) = 0._dp
  do jHRU=1,gru_struc(iGRU)%hruCount
   ! check if jHRU flows into iHRU; assume no exchange between GRUs
   if(typeStruct%gru(iGRU)%hru(jHRU)%var(iLookTYPE%downHRUindex)==idStruct%gru(iGRU)%hru(iHRU)%var(iLookID%hruId))then
    upArea(iGRU)%hru(iHRU) = upArea(iGRU)%hru(iHRU) + attrStruct%gru(iGRU)%hru(jHRU)%var(iLookATTR%HRUarea)
   endif   ! (if jHRU is an upstream HRU)
  end do  ! jHRU
 end do  ! iHRU

 ! identify the total basin area for a GRU (m2)
 associate(totalArea => bvarStruct%gru(iGRU)%var(iLookBVAR%basin__totalArea)%dat(1) )
 totalArea = 0._dp
 do iHRU=1,gru_struc(iGRU)%hruCount
  totalArea = totalArea + attrStruct%gru(iGRU)%hru(iHRU)%var(iLookATTR%HRUarea)
 end do
 end associate

 ! initialize aquifer storage
 ! NOTE: this is ugly: need to add capabilities to initialize basin-wide state variables
 ! There are two options for groundwater:
 !  (1) where groundwater is included in the local column (i.e., the HRUs); and
 !  (2) where groundwater is included for the single basin (i.e., the GRUS, where multiple HRUS drain into a GRU).
 ! For water balance calculations it is important to ensure that the local aquifer storage is zero if groundwater is treated as a basin-average state variable (singleBasin);
 !  and ensure that basin-average aquifer storage is zero when groundwater is included in the local columns (localColumn).
 select case(model_decisions(iLookDECISIONS%spatial_gw)%iDecision)
  ! the basin-average aquifer storage is not used if the groundwater is included in the local column
  case(localColumn)
   bvarStruct%gru(iGRU)%var(iLookBVAR%basin__AquiferStorage)%dat(1) = 0._dp ! set to zero to be clear that there is no basin-average aquifer storage in this configuration
  ! NOTE: the local column aquifer storage is not used if the groundwater is basin-average
  ! (i.e., where multiple HRUs drain to a basin-average aquifer)
  case(singleBasin)
   bvarStruct%gru(iGRU)%var(iLookBVAR%basin__AquiferStorage)%dat(1) = 1._dp
   do iHRU=1,gru_struc(iGRU)%hruCount
    progStruct%gru(iGRU)%hru(iHRU)%var(iLookPROG%scalarAquiferStorage)%dat(1) = 0._dp  ! set to zero to be clear that there is no local aquifer storage in this configuration
   end do
  case default; call handle_err(20,'unable to identify decision for regional representation of groundwater')
 end select

 ! initialize time step length for each HRU
 do iHRU=1,gru_struc(iGRU)%hruCount
  dt_init(iGRU)%hru(iHRU) = progStruct%gru(iGRU)%hru(iHRU)%var(iLookPROG%dt_init)%dat(1) ! seconds
 end do

end do  ! (looping through GRUs)


! *****************************************************************************
! *** initialize first output sequence
! *****************************************************************************
! define the output file
! NOTE: currently assumes that nSoil is constant across the model domain

! set up the output file names as: OUTPUT_PREFIX_spinup|waterYear_output_fileSuffix_startGRU-endGRU_outfreq.nc or OUTPUT_PREFIX_spinup|waterYear_output_fileSuffix_HRU_outfreq.nc;
if (OUTPUT_PREFIX(len_trim(OUTPUT_PREFIX):len_trim(OUTPUT_PREFIX)) /= '_') OUTPUT_PREFIX=trim(OUTPUT_PREFIX)//'_' ! separate OUTPUT_PREFIX from others by underscore
if (output_fileSuffix(1:1) /= '_') output_fileSuffix='_'//trim(output_fileSuffix)                                 ! separate output_fileSuffix from others by underscores
if (output_fileSuffix(len_trim(output_fileSuffix):len_trim(output_fileSuffix)) == '_') output_fileSuffix(len_trim(output_fileSuffix):len_trim(output_fileSuffix)) = ' '
select case (iRunMode)
 case(iRunModeGRU)
  ! left zero padding for startGRU and endGRU
  write(fmtGruOutput,"(i0)") ceiling(log10(real(fileGRU)+0.1))               ! maximum width of startGRU and endGRU
  fmtGruOutput = "i"//trim(fmtGruOutput)//"."//trim(fmtGruOutput)           ! construct the format string for startGRU and endGRU
  fmtGruOutput = "('_G',"//trim(fmtGruOutput)//",'-',"//trim(fmtGruOutput)//")"
  write(output_fileSuffix((len_trim(output_fileSuffix)+1):len(output_fileSuffix)),fmtGruOutput) startGRU,startGRU+nGRU-1
 case(iRunModeHRU)
  write(output_fileSuffix((len_trim(output_fileSuffix)+1):len(output_fileSuffix)),"('_H',i0)") checkHRU
end select

! define file output
select case(newOutputFile)
 case(noNewFiles); fileout = trim(OUTPUT_PATH)//trim(OUTPUT_PREFIX)//'output'//trim(output_fileSuffix)
 case default    ; fileout = trim(OUTPUT_PATH)//trim(OUTPUT_PREFIX)//'spinup'//trim(output_fileSuffix)
end select
call def_output(summaVersion,buildTime,gitBranch,gitHash,nGRU,nHRU,gru_struc(1)%hruInfo(1)%nSoil,fileout,err,message)
call handle_err(err,message)

! write local model attributes and parameters to the model output file
do iGRU=1,nGRU
 do iHRU=1,gru_struc(iGRU)%hruCount
  call writeParm(gru_struc(iGRU)%hruInfo(iHRU)%hru_ix,attrStruct%gru(iGRU)%hru(iHRU),attr_meta,err,message); call handle_err(err,'[attr]/'//message)
  call writeParm(gru_struc(iGRU)%hruInfo(iHRU)%hru_ix,typeStruct%gru(iGRU)%hru(iHRU),type_meta,err,message); call handle_err(err,'[type]/'//message)
<<<<<<< HEAD
=======
  call writeParm(gru_struc(iGRU)%hruInfo(iHRU)%hru_ix,  idStruct%gru(iGRU)%hru(iHRU),  id_meta,err,message); call handle_err(err,'[type]/'//message)
>>>>>>> 161ea92f
  call writeParm(gru_struc(iGRU)%hruInfo(iHRU)%hru_ix,mparStruct%gru(iGRU)%hru(iHRU),mpar_meta,err,message); call handle_err(err,'[mpar]'//message)
 enddo ! HRU
 call writeParm(iGRU,bparStruct%gru(iGRU),bpar_meta,err,message); call handle_err(err,'[bpar]/'//message)
end do ! GRU

! identify the end of the initialization
call date_and_time(values=endInit)

! aggregate the elapsed time for the initialization
elapsedInit = elapsedSec(startInit, endInit) 

! stop
!call stop_program('testing')

! ****************************************************************************
! *** loop through time
! ****************************************************************************

! initialize time step index
statCounter(1:maxVarFreq) = 1
outputTimeStep(1:maxVarFreq) = 1
<<<<<<< HEAD

! initialize flags to reset/finalize statistics
resetStats(:)    = .true.   ! start by resetting statistics
finalizeStats(:) = .false.  ! do not finalize stats on the first time step

! set stats flag for the timestep-level output
finalizeStats(iLookFreq%timestep)=.true.

=======

! initialize flags to reset/finalize statistics
resetStats(:)    = .true.   ! start by resetting statistics
finalizeStats(:) = .false.  ! do not finalize stats on the first time step

! set stats flag for the timestep-level output
finalizeStats(iLookFreq%timestep)=.true.

>>>>>>> 161ea92f
! allocate space for GRU timing 
allocate(totalFluxCalls(nGRU), timeGRU(nGRU), timeGRUstart(nGRU), timeGRUcompleted(nGRU), ixExpense(nGRU), stat=err)
call handle_err(err,'unable to allocate space for GRU timing')
timeGRU(:) = realMissing ! initialize because used for ranking

! loop through time
do modelTimeStep=1,numtim

 ! initialize the start of the data read
 call date_and_time(values=startRead)

 ! read forcing data
 call read_force(&
                 ! input
                 modelTimeStep,      & ! intent(in):    time step index
                 ! input-output
                 iFile,              & ! intent(inout): index of current forcing file in forcing file list
                 forcingStep,        & ! intent(inout): index of read position in time dimension in current netcdf file
                 forcNcid,           & ! intent(inout): netcdf file identifier for the current forcing file
                 ! output
                 timeStruct%var,     & ! intent(out):   time data structure (integer)
                 forcStruct,         & ! intent(out):   forcing data structure (double precision)
                 err, message)         ! intent(out):   error control
 call handle_err(err,message)

 ! identify the end of the data read
 call date_and_time(values=endRead)

 ! aggregate the elapsed time for the data read
 elapsedRead = elapsedRead + elapsedSec(startRead, endRead) 

 ! set print flag
 globalPrintFlag=.false.

 ! reset output counters/flags
 if(modelTimeStep>1)then
  do iFreq=1,maxVarFreq  ! loop through output frequencies

   ! define the need to finalize statistics
   ! NOTE: time vector is configured so that ih=0 at the start of the day, hence day in oldTime and timeStruct%var differ
   select case(iFreq)
    case(iLookFreq%day     ); finalizeStats(iFreq)=(oldTimeVec(iLookTime%id  )/=timeStruct%var(iLookTime%id  ))  ! daily aggregation
    case(iLookFreq%month   ); finalizeStats(iFreq)=(oldTimeVec(iLookTime%im  )/=timeStruct%var(iLookTime%im  ))  ! monthly aggregation
    case(iLookFreq%annual  ); finalizeStats(iFreq)=(oldTimeVec(iLookTime%iyyy)/=timeStruct%var(iLookTime%iyyy))  ! yearly (annual) aggregation
    case(iLookFreq%timestep); finalizeStats(iFreq)=.true.          ! timestep-level output (no temporal aggregation)
    case default; call handle_err(20,'unable to identify output frequency')
   end select

   ! reset ouput timestep
   if(resetStats(iFreq)) statCounter(iFreq)=1

  end do ! looping through output frequencies
 endif  ! if modelTimeStep>1

 ! print progress
 select case(ixProgress)
  case(ixProgress_im);    printProgress = (timeStruct%var(iLookTIME%id)   == 1 .and. timeStruct%var(iLookTIME%ih)   == 0 .and. timeStruct%var(iLookTIME%imin) == 0)
  case(ixProgress_id);    printProgress = (timeStruct%var(iLookTIME%ih)   == 0 .and. timeStruct%var(iLookTIME%imin) == 0)
  case(ixProgress_ih);    printProgress = (timeStruct%var(iLookTIME%imin) == 0)
  case(ixProgress_never); printProgress = .false.
  case default; call handle_err(20,'unable to identify option for the restart file')
 end select
 if(printProgress) write(*,'(i4,1x,4(i2,1x),a,1x,i5)') timeStruct%var, 'chunksize = ', chunksize
! write(*,'(i4,1x,5(i2,1x))') timeStruct%var

 ! NOTE: this is done because of the check in coupled_em if computeVegFlux changes in subsequent time steps
 !  (if computeVegFlux changes, then the number of state variables changes, and we need to reoranize the data structures)
 ! compute the exposed LAI and SAI and whether veg is buried by snow
 if(modelTimeStep==1)then
  do iGRU=1,nGRU
   do iHRU=1,gru_struc(iGRU)%hruCount

    ! get vegetation phenology
    call vegPhenlgy(&
                    ! input/output: data structures
                    model_decisions,                & ! intent(in):    model decisions
                    typeStruct%gru(iGRU)%hru(iHRU), & ! intent(in):    type of vegetation and soil
                    attrStruct%gru(iGRU)%hru(iHRU), & ! intent(in):    spatial attributes
                    mparStruct%gru(iGRU)%hru(iHRU), & ! intent(in):    model parameters
                    progStruct%gru(iGRU)%hru(iHRU), & ! intent(in):    model prognostic variables for a local HRU
                    diagStruct%gru(iGRU)%hru(iHRU), & ! intent(inout): model diagnostic variables for a local HRU
                    ! output
                    computeVegFluxFlag,             & ! intent(out): flag to indicate if we are computing fluxes over vegetation (.false. means veg is buried with snow)
                    notUsed_canopyDepth,            & ! intent(out): NOT USED: canopy depth (m)
                    notUsed_exposedVAI,             & ! intent(out): NOT USED: exposed vegetation area index (m2 m-2)
                    err,message)                      ! intent(out): error control
    call handle_err(err,message)

    ! save the flag for computing the vegetation fluxes
    if(computeVegFluxFlag)      computeVegFlux(iGRU)%hru(iHRU) = yes
    if(.not.computeVegFluxFlag) computeVegFlux(iGRU)%hru(iHRU) = no

    ! define the green vegetation fraction of the grid box (used to compute LAI)
    diagStruct%gru(iGRU)%hru(iHRU)%var(iLookDIAG%scalarGreenVegFraction)%dat(1) = greenVegFrac_monthly(timeStruct%var(iLookTIME%im))

   end do  ! looping through HRUs
  end do  ! looping through GRUs
 end if  ! if the first time step

 ! ****************************************************************************
 ! *** model simulation
 ! ****************************************************************************
<<<<<<< HEAD

 ! initialize the start of the physics
 call date_and_time(values=startPhysics)

 ! ----- rank the GRUs in terms of their anticipated computational expense -----

 ! estimate computational expense based on persistence 
 !  -- assume that that expensive GRUs from a previous time step are also expensive in the current time step

 ! compute the total number of flux calls from the previous time step
 do jGRU=1,nGRU
  totalFluxCalls(jGRU) = 0._dp
  do iHRU=1,gru_struc(jGRU)%hruCount
   totalFluxCalls(jGRU) = totalFluxCalls(jGRU) + indxStruct%gru(jGRU)%hru(iHRU)%var(iLookINDEX%numberFluxCalc)%dat(1)
  end do
 end do

 ! get the indices that can rank the computational expense
 !call indexx(totalFluxCalls, ixExpense) ! ranking of each GRU w.r.t. computational expense
 call indexx(timeGRU, ixExpense) ! ranking of each GRU w.r.t. computational expense
 ixExpense=ixExpense(nGRU:1:-1)  ! reverse ranking: now largest to smallest

 ! initialize the GRU count
 ! NOTE: this needs to be outside the parallel section so it is not reinitialized by different threads
 kGRU=0

 ! initialize the time that the openMP section starts
 call system_clock(openMPstart)

 ! ----- use openMP directives to run GRUs in parallel -------------------------

 ! start of parallel section: define shared and private structure elements
 !$omp parallel default(none) &
 !$omp          private(iGRU, jGRU)  & ! GRU indices are private for a given thread
 !$omp          shared(openMPstart, openMPend, nThreads)   & ! access constant variables
 !$omp          shared(timeGRUstart, timeGRUcompleted, timeGRU, ixExpense, kGRU)  & ! time variables shared
 !$omp          shared(gru_struc, dt_init, computeVegFlux)       & ! subroutine inputs
 !$omp          shared(timeStruct, typeStruct, attrStruct, mparStruct, indxStruct, &
 !$omp                 forcStruct, progStruct, diagStruct, fluxStruct, bvarStruct) &
 !$omp          private(err, message) &
 !$omp          firstprivate(nGRU)

 nThreads = 1
 !$ nThreads = omp_get_num_threads() 

 ! use dynamic scheduling with chunk size of one:
 !  -- new chunks are assigned to threads when they become available
 !  -- start with the more expensive GRUs, and add the less expensive GRUs as threads come available

 !$omp do schedule(dynamic, 1)   ! chunk size of 1
 do jGRU=1,nGRU  ! loop through GRUs

  !----- process GRUs in order of computational expense -------------------------

  !$omp critical(setGRU)

  ! assign expensive GRUs to threads that enter first
  kGRU = kGRU+1
  iGRU = ixExpense(kGRU)

  ! get the time that the GRU started
  call system_clock( timeGRUstart(iGRU) )

  ! print progress
  !write(*,'(a,1x,5(i4,1x),f20.10,1x)') 'iGRU, jGRU, kGRU, nThreads = ', iGRU, jGRU, kGRU, nThreads, timeGRU(iGRU)

  !$omp end critical(setGRU)

  !----- run simulation for a single GRU ----------------------------------------

  call run_oneGRU(&
                  ! model control
                  gru_struc(iGRU),          & ! intent(inout): HRU information for given GRU (# HRUs, #snow+soil layers) 
                  dt_init(iGRU)%hru,        & ! intent(inout): used to initialize the length of the sub-step for each HRU
                  computeVegFlux(iGRU)%hru, & ! intent(inout): flag to indicate if we are computing fluxes over vegetation (false=no, true=yes)
                  ! data structures (input)
                  timeStruct%var,           & ! intent(in):    model time data
                  typeStruct%gru(iGRU),     & ! intent(in):    local classification of soil veg etc. for each HRU
                  attrStruct%gru(iGRU),     & ! intent(in):    local attributes for each HRU
                  ! data structures (input-output)
                  mparStruct%gru(iGRU),     & ! intent(inout): local model parameters
                  indxStruct%gru(iGRU),     & ! intent(inout): model indices
                  forcStruct%gru(iGRU),     & ! intent(inout): model forcing data
                  progStruct%gru(iGRU),     & ! intent(inout): prognostic variables for a local HRU
                  diagStruct%gru(iGRU),     & ! intent(inout): diagnostic variables for a local HRU
                  fluxStruct%gru(iGRU),     & ! intent(inout): model fluxes for a local HRU
                  bvarStruct%gru(iGRU),     & ! intent(inout): basin-average variables
                  ! error control
                  err,message)                ! intent(out):   error control
=======

 ! initialize the start of the physics
 call date_and_time(values=startPhysics)

 ! ----- rank the GRUs in terms of their anticipated computational expense -----

 ! estimate computational expense based on persistence 
 !  -- assume that that expensive GRUs from a previous time step are also expensive in the current time step

 ! compute the total number of flux calls from the previous time step
 do jGRU=1,nGRU
  totalFluxCalls(jGRU) = 0._dp
  do iHRU=1,gru_struc(jGRU)%hruCount
   totalFluxCalls(jGRU) = totalFluxCalls(jGRU) + indxStruct%gru(jGRU)%hru(iHRU)%var(iLookINDEX%numberFluxCalc)%dat(1)
  end do
 end do

 ! get the indices that can rank the computational expense
 !call indexx(totalFluxCalls, ixExpense) ! ranking of each GRU w.r.t. computational expense
 call indexx(timeGRU, ixExpense) ! ranking of each GRU w.r.t. computational expense
 ixExpense=ixExpense(nGRU:1:-1)  ! reverse ranking: now largest to smallest

 ! initialize the GRU count
 ! NOTE: this needs to be outside the parallel section so it is not reinitialized by different threads
 kGRU=0

 ! initialize the time that the openMP section starts
 call system_clock(openMPstart)

 ! ----- use openMP directives to run GRUs in parallel -------------------------

 ! start of parallel section: define shared and private structure elements
 !$omp parallel default(none) &
 !$omp          private(iGRU, jGRU)  & ! GRU indices are private for a given thread
 !$omp          shared(openMPstart, openMPend, nThreads)   & ! access constant variables
 !$omp          shared(timeGRUstart, timeGRUcompleted, timeGRU, ixExpense, kGRU)  & ! time variables shared
 !$omp          shared(gru_struc, dt_init, computeVegFlux)       & ! subroutine inputs
 !$omp          shared(timeStruct, typeStruct, attrStruct, mparStruct, indxStruct, &
 !$omp                 forcStruct, progStruct, diagStruct, fluxStruct, bvarStruct) &
 !$omp          private(err, message) &
 !$omp          firstprivate(nGRU)

 nThreads = 1
 !$ nThreads = omp_get_num_threads() 

 ! use dynamic scheduling with chunk size of one:
 !  -- new chunks are assigned to threads when they become available
 !  -- start with the more expensive GRUs, and add the less expensive GRUs as threads come available

 !$omp do schedule(dynamic, 1)   ! chunk size of 1
 do jGRU=1,nGRU  ! loop through GRUs

  !----- process GRUs in order of computational expense -------------------------

  !$omp critical(setGRU)

  ! assign expensive GRUs to threads that enter first
  kGRU = kGRU+1
  iGRU = ixExpense(kGRU)

  ! get the time that the GRU started
  call system_clock( timeGRUstart(iGRU) )

  ! print progress
  !write(*,'(a,1x,5(i4,1x),f20.10,1x)') 'iGRU, jGRU, kGRU, nThreads = ', iGRU, jGRU, kGRU, nThreads, timeGRU(iGRU)

  !$omp end critical(setGRU)

  !----- run simulation for a single GRU ----------------------------------------

  call run_oneGRU(&
                  ! model control
                  gru_struc(iGRU),          & ! intent(inout): HRU information for given GRU (# HRUs, #snow+soil layers) 
                  dt_init(iGRU)%hru,        & ! intent(inout): used to initialize the length of the sub-step for each HRU
                  computeVegFlux(iGRU)%hru, & ! intent(inout): flag to indicate if we are computing fluxes over vegetation (false=no, true=yes)
                  ! data structures (input)
                  timeStruct%var,           & ! intent(in):    model time data
                  typeStruct%gru(iGRU),     & ! intent(in):    local classification of soil veg etc. for each HRU
                  idStruct%gru(iGRU),       & ! intent(in):    local classification of hru and gru IDs
                  attrStruct%gru(iGRU),     & ! intent(in):    local attributes for each HRU
                  ! data structures (input-output)
                  mparStruct%gru(iGRU),     & ! intent(inout): local model parameters
                  indxStruct%gru(iGRU),     & ! intent(inout): model indices
                  forcStruct%gru(iGRU),     & ! intent(inout): model forcing data
                  progStruct%gru(iGRU),     & ! intent(inout): prognostic variables for a local HRU
                  diagStruct%gru(iGRU),     & ! intent(inout): diagnostic variables for a local HRU
                  fluxStruct%gru(iGRU),     & ! intent(inout): model fluxes for a local HRU
                  bvarStruct%gru(iGRU),     & ! intent(inout): basin-average variables
                  ! error control
                  err,message)                ! intent(out):   error control

  !----- save timing information ------------------------------------------------

  !$omp critical(saveTiming)

  ! check errors
  call handle_err(err,message)

  ! save timing information
  call system_clock(openMPend)
  timeGRU(iGRU)          = real(openMPend - timeGRUstart(iGRU), kind(dp))
  timeGRUcompleted(iGRU) = real(openMPend - openMPstart       , kind(dp))

  !$omp end critical(saveTiming)

 end do  ! (looping through GRUs)
 !$omp end do
 !$omp end parallel

 ! identify the end of the physics
 call date_and_time(values=endPhysics)

 ! aggregate the elapsed time for the physics
 elapsedPhysics = elapsedPhysics + elapsedSec(startPhysics, endPhysics) 

 ! pause
 !print*, 'driver/PAUSE: timestep '; read(*,*)

 ! ****************************************************************************
 ! *** model calculate statistics
 ! ****************************************************************************

 ! initialize the start of the data write
 call date_and_time(values=startWrite)

 ! loop through GRUs and HRUs
 do iGRU=1,nGRU
  do iHRU=1,gru_struc(iGRU)%hruCount

   ! calculate output Statistics
   call calcStats(forcStat%gru(iGRU)%hru(iHRU)%var,forcStruct%gru(iGRU)%hru(iHRU)%var,statForc_meta,resetStats,finalizeStats,statCounter,err,message); call handle_err(err,message)
   call calcStats(progStat%gru(iGRU)%hru(iHRU)%var,progStruct%gru(iGRU)%hru(iHRU)%var,statProg_meta,resetStats,finalizeStats,statCounter,err,message); call handle_err(err,message)
   call calcStats(diagStat%gru(iGRU)%hru(iHRU)%var,diagStruct%gru(iGRU)%hru(iHRU)%var,statDiag_meta,resetStats,finalizeStats,statCounter,err,message); call handle_err(err,message)
   call calcStats(fluxStat%gru(iGRU)%hru(iHRU)%var,fluxStruct%gru(iGRU)%hru(iHRU)%var,statFlux_meta,resetStats,finalizeStats,statCounter,err,message); call handle_err(err,message)
   call calcStats(indxStat%gru(iGRU)%hru(iHRU)%var,indxStruct%gru(iGRU)%hru(iHRU)%var,statIndx_meta,resetStats,finalizeStats,statCounter,err,message); call handle_err(err,message)
>>>>>>> 161ea92f

  !----- save timing information ------------------------------------------------

<<<<<<< HEAD
  !$omp critical(saveTiming)

  ! check errors
  call handle_err(err,message)

  ! save timing information
  call system_clock(openMPend)
  timeGRU(iGRU)          = real(openMPend - timeGRUstart(iGRU), kind(dp))
  timeGRUcompleted(iGRU) = real(openMPend - openMPstart       , kind(dp))

  !$omp end critical(saveTiming)

 end do  ! (looping through GRUs)
 !$omp end do
 !$omp end parallel

 ! identify the end of the physics
 call date_and_time(values=endPhysics)

 ! aggregate the elapsed time for the physics
 elapsedPhysics = elapsedPhysics + elapsedSec(startPhysics, endPhysics) 

 ! pause
 !print*, 'driver/PAUSE: timestep '; read(*,*)

 ! ****************************************************************************
 ! *** model calculate statistics
 ! ****************************************************************************

 ! initialize the start of the data write
 call date_and_time(values=startWrite)

 ! loop through GRUs and HRUs
 do iGRU=1,nGRU
  do iHRU=1,gru_struc(iGRU)%hruCount

   ! calculate output Statistics
   call calcStats(forcStat%gru(iGRU)%hru(iHRU)%var,forcStruct%gru(iGRU)%hru(iHRU)%var,statForc_meta,resetStats,finalizeStats,statCounter,err,message); call handle_err(err,message)
   call calcStats(progStat%gru(iGRU)%hru(iHRU)%var,progStruct%gru(iGRU)%hru(iHRU)%var,statProg_meta,resetStats,finalizeStats,statCounter,err,message); call handle_err(err,message)
   call calcStats(diagStat%gru(iGRU)%hru(iHRU)%var,diagStruct%gru(iGRU)%hru(iHRU)%var,statDiag_meta,resetStats,finalizeStats,statCounter,err,message); call handle_err(err,message)
   call calcStats(fluxStat%gru(iGRU)%hru(iHRU)%var,fluxStruct%gru(iGRU)%hru(iHRU)%var,statFlux_meta,resetStats,finalizeStats,statCounter,err,message); call handle_err(err,message)
   call calcStats(indxStat%gru(iGRU)%hru(iHRU)%var,indxStruct%gru(iGRU)%hru(iHRU)%var,statIndx_meta,resetStats,finalizeStats,statCounter,err,message); call handle_err(err,message)

  end do  ! (looping through HRUs)

=======
>>>>>>> 161ea92f
  ! calc basin stats
  call calcStats(bvarStat%gru(iGRU)%var(:),bvarStruct%gru(iGRU)%var(:),statBvar_meta,resetStats,finalizeStats,statCounter,err,message); call handle_err(err,message)

  ! write basin-average variables
  call writeBasin(iGRU,finalizeStats,outputTimeStep,bvar_meta,bvarStat%gru(iGRU)%var,bvarStruct%gru(iGRU)%var,bvarChild_map,err,message); call handle_err(err,message)

 end do  ! (looping through GRUs)

 ! ****************************************************************************
 ! *** write data
 ! ****************************************************************************

 ! write time information
 call WriteTime(finalizeStats,outputTimeStep,time_meta,timeStruct%var,err,message)

 ! write the model output to the NetCDF file
 ! Passes the full metadata structure rather than the stats metadata structure because
 !  we have the option to write out data of types other than statistics.
 !  Thus, we must also pass the stats parent->child maps from childStruct.
 call writeData(finalizeStats,outputTimeStep,nHRUrun,maxLayers,forc_meta,forcStat,forcStruct,forcChild_map,indxStruct,err,message); call handle_err(err,message)
 call writeData(finalizeStats,outputTimeStep,nHRUrun,maxLayers,prog_meta,progStat,progStruct,progChild_map,indxStruct,err,message); call handle_err(err,message)
 call writeData(finalizeStats,outputTimeStep,nHRUrun,maxLayers,diag_meta,diagStat,diagStruct,diagChild_map,indxStruct,err,message); call handle_err(err,message)
 call writeData(finalizeStats,outputTimeStep,nHRUrun,maxLayers,flux_meta,fluxStat,fluxStruct,fluxChild_map,indxStruct,err,message); call handle_err(err,message)
 call writeData(finalizeStats,outputTimeStep,nHRUrun,maxLayers,indx_meta,indxStat,indxStruct,indxChild_map,indxStruct,err,message); call handle_err(err,message)

 ! increment output file timestep
 do iFreq = 1,maxvarFreq
  statCounter(iFreq) = statCounter(iFreq)+1
  if(finalizeStats(iFreq)) outputTimeStep(iFreq) = outputTimeStep(iFreq) + 1
 end do

 ! increment forcingStep
 forcingStep=forcingStep+1

 ! if finalized stats, then reset stats on the next time step
 resetStats(:) = finalizeStats(:)

 ! save time vector
 oldTimeVec(:) = timeStruct%var

 ! identify the end of the data write section
 call date_and_time(values=endWrite)

 ! aggregate the elapsed time for the stats/writing
 elapsedWrite = elapsedWrite + elapsedSec(startWrite, endWrite) 

 !print*, 'PAUSE: in driver: testing differences'; read(*,*)
 !stop 'end of time step'

 ! *****************************************************************************
 ! *** create a new NetCDF output file, and write parameters and forcing data
 ! *****************************************************************************

 ! define the need to create a new output file
 select case(newOutputFile)
  ! (don't ever create a new output file)
  case(noNewFiles); defNewOutputFile=.false.
  ! (check for the start of the USA water year)
  case(newFileEveryOct1)
   defNewOutputFile = (timeStruct%var(iLookTIME%im)  ==10 .and. &   ! month = October
                       timeStruct%var(iLookTIME%id)  ==1  .and. &   ! day = 1
                       timeStruct%var(iLookTIME%ih)  ==0  .and. &   ! hour = 1
                       timeStruct%var(iLookTIME%imin)==0)           ! minute = 0
  ! (check that we found the option)
  case default; call handle_err(20,'unable to identify the option to define new output files')
 end select

 ! create hte new output file
 if(defNewOutputFile)then

  ! close any output files that are already open
  do iFreq = 1,maxvarFreq
   if (ncid(iFreq)/=integerMissing) then
    call nc_file_close(ncid(iFreq),err,message)
    call handle_err(err,message)
   end if
  end do

  ! define the filename
  write(fileout,'(a,i0,a,i0,a)') trim(OUTPUT_PATH)//trim(OUTPUT_PREFIX),&
                                 timeStruct%var(iLookTIME%iyyy),'-',timeStruct%var(iLookTIME%iyyy)+1,&
                                 trim(output_fileSuffix)

  ! define the file
  call def_output(summaVersion,buildTime,gitBranch,gitHash,nGRU,nHRU,gru_struc(1)%hruInfo(1)%nSoil,fileout,err,message)
  call handle_err(err,message)

  ! write parameters for each HRU, and re-set indices
  do iGRU=1,nGRU
   do iHRU=1,gru_struc(iGRU)%hruCount
    call writeParm(gru_struc(iGRU)%hruInfo(iHRU)%hru_ix,attrStruct%gru(iGRU)%hru(iHRU),attr_meta,err,message); call handle_err(err,'[attr]/'//message)
    call writeParm(gru_struc(iGRU)%hruInfo(iHRU)%hru_ix,typeStruct%gru(iGRU)%hru(iHRU),type_meta,err,message); call handle_err(err,'[type]/'//message)
<<<<<<< HEAD
=======
    call writeParm(gru_struc(iGRU)%hruInfo(iHRU)%hru_ix,  idStruct%gru(iGRU)%hru(iHRU),  id_meta,err,message); call handle_err(err,'[type]/'//message)
>>>>>>> 161ea92f
    call writeParm(gru_struc(iGRU)%hruInfo(iHRU)%hru_ix,mparStruct%gru(iGRU)%hru(iHRU),mpar_meta,err,message); call handle_err(err,'[mpar]'//message)
    ! re-initalize the indices for model writing
    outputTimeStep(:)=1
   end do  ! (looping through HRUs)
   call writeParm(integerMissing,bparStruct%gru(iGRU),bpar_meta,err,message); call handle_err(err,message)
  end do  ! (looping through GRUs)

 end if  ! if defining a new file

 ! *****************************************************************************
 ! *** write restart file
 ! *****************************************************************************

 ! query whether this timestep requires a re-start file
 select case(ixRestart)
  case(ixRestart_iy);    printRestart = (timeStruct%var(iLookTIME%im) == 1 .and. timeStruct%var(iLookTIME%id) == 1 .and. timeStruct%var(iLookTIME%ih) == 0  .and. timeStruct%var(iLookTIME%imin) == 0)
  case(ixRestart_im);    printRestart = (timeStruct%var(iLookTIME%id) == 1 .and. timeStruct%var(iLookTIME%ih) == 0 .and. timeStruct%var(iLookTIME%imin) == 0)
  case(ixRestart_id);    printRestart = (timeStruct%var(iLookTIME%ih) == 0 .and. timeStruct%var(iLookTIME%imin) == 0)
  case(ixRestart_end);   printRestart = (timeStruct%var(iLookTIME%im) == finshTime%var(2) .and. timeStruct%var(iLookTIME%id) == finshTime%var(3) .and. timeStruct%var(iLookTIME%ih) == finshTime%var(4)  .and. timeStruct%var(iLookTIME%imin) == finshTime%var(5))
  case(ixRestart_never); printRestart = .false.
  case default; call handle_err(20,'unable to identify option for the restart file')
 end select

 ! print a restart file if requested
 if(printRestart)then
  write(timeString,'(a,i4,3(a,i2.2))') '_',timeStruct%var(iLookTIME%iyyy),'-',timeStruct%var(iLookTIME%im),'-',timeStruct%var(iLookTIME%id),'-',timeStruct%var(iLookTIME%ih)
  restartFile=trim(OUTPUT_PATH)//trim(OUTPUT_PREFIX)//'_'//trim('summaRestart')//trim(timeString)//trim(output_fileSuffix)//'.nc'
  call writeRestart(restartFile,nGRU,nHRU,prog_meta,progStruct,maxLayers,maxSnowLayers,indx_meta,indxStruct,err,message)
  call handle_err(err,message)
 end if

end do  ! (looping through time)

! close any remaining output files
do iFreq = 1,maxvarFreq
 if (ncid(iFreq).ne.integerMissing) then
  call nc_file_close(ncid(iFreq),err,message)
  call handle_err(err,message)
 end if
end do

! deallocate space used to determine the GRU computational expense
deallocate(totalFluxCalls, ixExpense, timeGRU, stat=err)
call handle_err(err,'unable to deallocate space for GRU timing')

! deallocate space for dt_init and upArea
deallocate(dt_init,upArea,stat=err); call handle_err(err,'unable to deallocate space for dt_init and upArea')

call stop_program('finished simulation successfully.')

contains

 ! **************************************************************************************************
 ! internal function to obtain the command line arguments
 ! **************************************************************************************************
 subroutine getCommandArguments()
 implicit none
 integer(i4b)                     :: iArgument                  ! index of command line argument
 integer(i4b)                     :: nArgument                  ! number of command line arguments
 character(len=256),allocatable   :: argString(:)               ! string to store command line arguments
 integer(i4b)                     :: nLocalArgument             ! number of command line arguments to read for a switch
 character(len=70), parameter     :: spaces = ''
 nArgument = command_argument_count()
 ! check numbers of command-line arguments and obtain all arguments
 if (nArgument < 1) then
  call printCommandHelp()
 end if

 allocate(argString(nArgument))
 do iArgument = 1,nArgument
  call get_command_argument(iArgument,argString(iArgument))
  ! print versions if needed
  if (trim(argString(iArgument)) == '-v' .or. trim(argString(iArgument)) == '--version') then
   ! print version numbers

   print "(A)", '----------------------------------------------------------------------'
   print "(A)", '     SUMMA - Structure for Unifying Multiple Modeling Alternatives    '
   print "(A)", spaces(1:int((70 - len_trim(summaVersion) - 9) / 2))//'Version: '   //trim(summaVersion)
   print "(A)", spaces(1:int((70 - len_trim(buildTime) - 12) / 2))  //'Build Time: '//trim(buildTime)
   print "(A)", spaces(1:int((70 - len_trim(gitBranch) - 12) / 2))  //'Git Branch: '//trim(gitBranch)
   print "(A)", spaces(1:int((70 - len_trim(gitHash) - 10) / 2))    //'Git Hash: '  //trim(gitHash)
   print "(A)", '----------------------------------------------------------------------'
   if (nArgument == 1) stop
  end if
 end do

 ! initialize command line argument variables
 startGRU = integerMissing; checkHRU = integerMissing
 nGRU = integerMissing; nHRU = integerMissing
 newOutputFile = noNewFiles
 iRunMode = iRunModeFull

 ! loop through all command arguments
 nLocalArgument = 0
 do iArgument = 1,nArgument
  if (nLocalArgument>0) then; nLocalArgument = nLocalArgument -1; cycle; end if ! skip the arguments have been read
  select case (trim(argString(iArgument)))

   case ('-m', '--master')
    ! update arguments
    nLocalArgument = 1
    if (iArgument+nLocalArgument>nArgument) call handle_err(1,"missing argument file_suffix; type 'summa.exe --help' for correct usage")
    ! get name of master control file
    summaFileManagerFile=trim(argString(iArgument+1))
    print "(A)", "file_master is '"//trim(summaFileManagerFile)//"'."

   ! define the formation of new output files
   case ('-n', '--newFile')
    ! check that the number of command line arguments is correct
    nLocalArgument = 1  ! expect just one argument for new output files
    if (iArgument+nLocalArgument>nArgument) call handle_err(1,"missing argument file_suffix; type 'summa.exe --help' for correct usage")
    ! get the decision for the formation of new output files
    select case( trim(argString(iArgument+1)) )
     case('noNewFiles');       newOutputFile = noNewFiles
     case('newFileEveryOct1'); newOutputFile = newFileEveryOct1
     case default;             call handle_err(1,'unknown option for new output file: expect "noNewFiles" or "newFileEveryOct1"')
    end select

   case ('-s', '--suffix')
    ! define file suffix
    nLocalArgument = 1
    ! check if the number of command line arguments is correct
    if (iArgument+nLocalArgument>nArgument) call handle_err(1,"missing argument file_suffix; type 'summa.exe --help' for correct usage")
    output_fileSuffix=trim(argString(iArgument+1))
    print "(A)", "file_suffix is '"//trim(output_fileSuffix)//"'."

   case ('-h', '--hru')
    ! define a single HRU run
    if (iRunMode == iRunModeGRU) call handle_err(1,"single-HRU run and GRU-parallelization run cannot be both selected.")
    iRunMode=iRunModeHRU
    nLocalArgument = 1
    ! check if the number of command line arguments is correct
    if (iArgument+nLocalArgument>nArgument) call handle_err(1,"missing argument checkHRU; type 'summa.exe --help' for correct usage")
    read(argString(iArgument+1),*) checkHRU ! read the index of the HRU for a single HRU run
    nHRU=1; nGRU=1                          ! nHRU and nGRU are both one in this case
    ! examines the checkHRU is correct
    if (checkHRU<1) then
     call handle_err(1,"illegal iHRU specification; type 'summa.exe --help' for correct usage")
    else
     print '(A)',' Single-HRU run activated. HRU '//trim(argString(iArgument+1))//' is selected for simulation.'
    end if

   case ('-g','--gru')
    ! define a GRU parallelization run; get the starting GRU and countGRU
    if (iRunMode == iRunModeHRU) call handle_err(1,"single-HRU run and GRU-parallelization run cannot be both selected.")
    iRunMode=iRunModeGRU
    nLocalArgument = 2
    ! check if the number of command line arguments is correct
    if (iArgument+nLocalArgument>nArgument) call handle_err(1,"missing argument startGRU or countGRU; type 'summa.exe --help' for correct usage")
    read(argString(iArgument+1),*) startGRU ! read the argument of startGRU
    read(argString(iArgument+2),*) nGRU     ! read the argument of countGRU
    if (startGRU<1 .or. nGRU<1) then
     call handle_err(1,'startGRU and countGRU must be larger than 1.')
    else
     print '(A)', ' GRU-Parallelization run activated. '//trim(argString(iArgument+2))//' GRUs are selected for simulation.'
    end if

   case ('-p', '--progress')
    ! define the frequency to print progress
    nLocalArgument = 1
    ! check if the number of command line arguments is correct
    if (iArgument+nLocalArgument>nArgument) call handle_err(1, "missing argument freqProgress; type 'summa.exe --help' for correct usage")
    select case (trim(argString(iArgument+1)))
     case ('m' , 'month'); ixProgress = ixProgress_im
     case ('d' , 'day');   ixProgress = ixProgress_id
     case ('h' , 'hour');  ixProgress = ixProgress_ih
     case ('n' , 'never'); ixProgress = ixProgress_never
     case default;         call handle_err(1,'unknown frequency to print progress')
    end select

   case ('-r', '--restart')
    ! define the frequency to write restart files
    nLocalArgument = 1
    ! check if the number of command line arguments is correct
    if (iArgument+nLocalArgument>nArgument) call handle_err(1, "missing argument freqRestart; type 'summa.exe --help' for correct usage")
    select case (trim(argString(iArgument+1)))
     case ('y' , 'year');  ixRestart = ixRestart_iy
     case ('m' , 'month'); ixRestart = ixRestart_im
     case ('d' , 'day');   ixRestart = ixRestart_id
     case ('e' , 'end');   ixRestart = ixRestart_end
     case ('n' , 'never'); ixRestart = ixRestart_never
     case default;         call handle_err(1,'unknown frequency to write restart files')
    end select

   ! do nothing
   case ('-v','--version')

   ! print help message
   case ('--help')
    call printCommandHelp

   case default
    call printCommandHelp
    call handle_err(1, 'unknown command line option')

  end select
 end do  ! looping through command line arguments

 ! check if master_file has been received.
 if (len(trim(summaFileManagerFile))==0) call handle_err(1, "master_file is not received; type 'summa.exe --help' for correct usage")

 ! set startGRU for full run
 if (iRunMode==iRunModeFull) startGRU=1

 end subroutine getCommandArguments

 ! **************************************************************************************************
 ! internal subroutine to print the correct command line usage of SUMMA
 ! **************************************************************************************************
 subroutine printCommandHelp()
 implicit none
 ! command line usage
 print "(//A)",'Usage: summa.exe -m master_file [-s fileSuffix] [-g startGRU countGRU] [-h iHRU] [-r freqRestart] [-p freqProgress] [-c]'
 print "(A,/)",  ' summa.exe          summa executable'
 print "(A)",  'Running options:'
 print "(A)",  ' -m --master        Define path/name of master file (required)'
 print "(A)",  ' -n --newFile       Define frequency [noNewFiles,newFileEveryOct1] of new output files'
 print "(A)",  ' -s --suffix        Add fileSuffix to the output files'
 print "(A)",  ' -g --gru           Run a subset of countGRU GRUs starting from index startGRU'
 print "(A)",  ' -h --hru           Run a single HRU with index of iHRU'
 print "(A)",  ' -r --restart       Define frequency [y,m,d,e,never] to write restart files'
 print "(A)",  ' -p --progress      Define frequency [m,d,h,never] to print progress'
 print "(A)",  ' -v --version       Display version information of the current built'
 stop
 end subroutine printCommandHelp

 ! **************************************************************************************************
 ! internal subroutine handle_err: error handler
 ! **************************************************************************************************
 subroutine handle_err(err,message)
 ! used to handle error codes
 USE var_lookup,only:iLookPROG,iLookDIAG,iLookFLUX,iLookPARAM,iLookINDEX    ! named variables defining elements in data structure
 implicit none
 ! dummy variables
 integer(i4b),intent(in) :: err             ! error code
 character(*),intent(in) :: message         ! error message
 ! local variables
 integer(i4b)            :: nc_err          ! error code of nc_close
 character(len=256)      :: cmessage        ! error message of the downwind routine

 ! return if A-OK
 if(err==0) return
 ! process error messages
 if (err>0) then
  write(*,'(//a/)') 'FATAL ERROR: '//trim(message)
 else
  write(*,'(//a/)') 'WARNING: '//trim(message); print*,'(can keep going, but stopping anyway)'
 endif
 ! dump variables
 print*, 'error, variable dump:'
 if(allocated(timeStruct%var))then
  ! print time step
  print*, 'modelTimeStep = ', modelTimeStep
  ! print information for the HRUs
  if(iGRU<=nGRU)then
   if(iHRU<=gru_struc(iGRU)%hruCount)then
    print*, 'initial time step  = ', dt_init(iGRU)%hru(iHRU)
    print*, 'HRU index          = ', idStruct%gru(iGRU)%hru(iHRU)%var(iLookID%hruId)
    print*, 'pptrate            = ', forcStruct%gru(iGRU)%hru(iHRU)%var(iLookFORCE%pptrate)
    print*, 'airtemp            = ', forcStruct%gru(iGRU)%hru(iHRU)%var(iLookFORCE%airtemp)
    print*, 'theta_res          = ', mparStruct%gru(iGRU)%hru(iHRU)%var(iLookPARAM%theta_res)%dat(1)            ! soil residual volumetric water content (-)
    print*, 'theta_sat          = ', mparStruct%gru(iGRU)%hru(iHRU)%var(iLookPARAM%theta_sat)%dat(1)            ! soil porosity (-)
    print*, 'plantWiltPsi       = ', mparStruct%gru(iGRU)%hru(iHRU)%var(iLookPARAM%plantWiltPsi)%dat(1)         ! matric head at wilting point (m)
    print*, 'soilStressParam    = ', mparStruct%gru(iGRU)%hru(iHRU)%var(iLookPARAM%soilStressParam)%dat(1)      ! parameter in the exponential soil stress function (-)
    print*, 'critSoilWilting    = ', mparStruct%gru(iGRU)%hru(iHRU)%var(iLookPARAM%critSoilWilting)%dat(1)      ! critical vol. liq. water content when plants are wilting (-)
    print*, 'critSoilTranspire  = ', mparStruct%gru(iGRU)%hru(iHRU)%var(iLookPARAM%critSoilTranspire)%dat(1)    ! critical vol. liq. water content when transpiration is limited (-)
    print*, 'scalarSWE          = ', progStruct%gru(iGRU)%hru(iHRU)%var(iLookPROG%scalarSWE)%dat(1)
    print*, 'scalarSnowDepth    = ', progStruct%gru(iGRU)%hru(iHRU)%var(iLookPROG%scalarSnowDepth)%dat(1)
    print*, 'scalarCanopyTemp   = ', progStruct%gru(iGRU)%hru(iHRU)%var(iLookPROG%scalarCanopyTemp)%dat(1)
    print*, 'scalarRainPlusMelt = ', fluxStruct%gru(iGRU)%hru(iHRU)%var(iLookFLUX%scalarRainPlusMelt)%dat(1)
    write(*,'(a,100(i4,1x))'   ) 'layerType          = ', indxStruct%gru(iGRU)%hru(iHRU)%var(iLookINDEX%layerType)%dat
    write(*,'(a,100(f11.5,1x))') 'mLayerDepth        = ', progStruct%gru(iGRU)%hru(iHRU)%var(iLookPROG%mLayerDepth)%dat
    write(*,'(a,100(f11.5,1x))') 'mLayerTemp         = ', progStruct%gru(iGRU)%hru(iHRU)%var(iLookPROG%mLayerTemp)%dat
    write(*,'(a,100(f11.5,1x))') 'mLayerVolFracIce   = ', progStruct%gru(iGRU)%hru(iHRU)%var(iLookPROG%mLayerVolFracIce)%dat
    write(*,'(a,100(f11.5,1x))') 'mLayerVolFracLiq   = ', progStruct%gru(iGRU)%hru(iHRU)%var(iLookPROG%mLayerVolFracLiq)%dat
    print*, 'mLayerMatricHead   = ', progStruct%gru(iGRU)%hru(iHRU)%var(iLookPROG%mLayerMatricHead)%dat
    print*, 'column inflow      = ', fluxStruct%gru(iGRU)%hru(iHRU)%var(iLookFLUX%mLayerColumnInflow)%dat
   endif  ! if HRU is valid
  endif  ! if GRU is valid
 endif  ! if the time structure is allocated
 print*,'error code = ', err
 if(allocated(timeStruct%var)) print*, timeStruct%var
 !write(*,'(a)') trim(message)

 ! close any remaining output files
 do iFreq = 1,maxvarFreq
  if (ncid(iFreq).ne.integerMissing) then
   call nc_file_close(ncid(iFreq),nc_err,cmessage)
   if(nc_err/=0) print*, trim(cmessage)
  end if
 end do

 stop 1
 end subroutine handle_err

 ! **************************************************************************************************
 ! internal subroutine stop_program: stop program execution
 ! **************************************************************************************************
 subroutine stop_program(message)
 ! used to stop program execution
 implicit none
 ! define dummy variables
 character(*),intent(in)::message
 ! define the local variables
 integer(i4b),parameter :: outunit=6               ! write to screen
 integer(i4b)           :: ctime2(8)               ! final time
 real(dp)               :: elpSec                  ! elapsed seconds

 ! close any remaining output files
 ! NOTE: use the direct NetCDF call with no error checking since the file may already be closed
 do iFreq = 1,maxvarFreq
  if (ncid(iFreq).ne.integerMissing) then
   err = nf90_close(ncid(iFreq))
  end if
 end do

 ! get the final date and time
 call date_and_time(values=ctime2)

 elpSec = elapsedSec(ctime1,ctime2)

 ! print initial and final date and time
 write(outunit,"(/,A,I4,'-',I2.2,'-',I2.2,2x,I2,':',I2.2,':',I2.2,'.',I3.3)") 'initial date/time = ',ctime1(1:3),ctime1(5:8)
 write(outunit,"(A,I4,'-',I2.2,'-',I2.2,2x,I2,':',I2.2,':',I2.2,'.',I3.3)")   '  final date/time = ',ctime2(1:3),ctime2(5:8)
 ! print elapsed time for the initialization
 write(outunit,"(/,A,1PG15.7,A)")                                             '     elapsed init = ', elapsedInit,           ' s'
<<<<<<< HEAD
 write(outunit,"(A,1PG15.7,A)")                                               '    fraction init = ', elapsedInit/elpSec,    ' s'
 ! print elapsed time for the data read
 write(outunit,"(/,A,1PG15.7,A)")                                             '     elapsed read = ', elapsedRead,           ' s'
 write(outunit,"(A,1PG15.7,A)")                                               '    fraction read = ', elapsedRead/elpSec,    ' s'
 ! print elapsed time for the data write
 write(outunit,"(/,A,1PG15.7,A)")                                             '    elapsed write = ', elapsedWrite,          ' s'
 write(outunit,"(A,1PG15.7,A)")                                               '   fraction write = ', elapsedWrite/elpSec,   ' s'
 ! print elapsed time for the physics
 write(outunit,"(/,A,1PG15.7,A)")                                             '  elapsed physics = ', elapsedPhysics,        ' s'
 write(outunit,"(A,1PG15.7,A)")                                               ' fraction physics = ', elapsedPhysics/elpSec, ' s'
=======
 write(outunit,"(A,1PG15.7)")                                                 '    fraction init = ', elapsedInit/elpSec
 ! print elapsed time for the data read
 write(outunit,"(/,A,1PG15.7,A)")                                             '     elapsed read = ', elapsedRead,           ' s'
 write(outunit,"(A,1PG15.7)")                                                 '    fraction read = ', elapsedRead/elpSec
 ! print elapsed time for the data write
 write(outunit,"(/,A,1PG15.7,A)")                                             '    elapsed write = ', elapsedWrite,          ' s'
 write(outunit,"(A,1PG15.7)")                                                 '   fraction write = ', elapsedWrite/elpSec
 ! print elapsed time for the physics
 write(outunit,"(/,A,1PG15.7,A)")                                             '  elapsed physics = ', elapsedPhysics,        ' s'
 write(outunit,"(A,1PG15.7)")                                                 ' fraction physics = ', elapsedPhysics/elpSec
>>>>>>> 161ea92f
 ! print total elapsed time
 write(outunit,"(/,A,1PG15.7,A)")                                             '     elapsed time = ', elpSec,                ' s'
 write(outunit,"(A,1PG15.7,A)")                                               '       or           ', elpSec/60_dp,          ' m'
 write(outunit,"(A,1PG15.7,A)")                                               '       or           ', elpSec/3600_dp,        ' h'
 write(outunit,"(A,1PG15.7,A/)")                                              '       or           ', elpSec/86400_dp,       ' d'
 ! print the number of threads
 write(outunit,"(A,i10,/)")                                                   '   number threads = ', nThreads
 ! stop with message
 print*,'FORTRAN STOP: '//trim(message)
 stop
 end subroutine

end program multi_driver


 ! **************************************************************************************************
 ! private subroutine SOIL_VEG_GEN_PARM: Read soil, vegetation and other model parameters (from NOAH)
 ! **************************************************************************************************
!-----------------------------------------------------------------
SUBROUTINE SOIL_VEG_GEN_PARM(FILENAME_VEGTABLE, FILENAME_SOILTABLE, FILENAME_GENERAL, MMINLU, MMINSL)
!-----------------------------------------------------------------
  use module_sf_noahlsm, only : shdtbl, nrotbl, rstbl, rgltbl, &
       &                        hstbl, snuptbl, maxalb, laimintbl, &
       &                        bb, drysmc, f11, maxsmc, laimaxtbl, &
       &                        emissmintbl, emissmaxtbl, albedomintbl, &
       &                        albedomaxtbl, wltsmc, qtz, refsmc, &
       &                        z0mintbl, z0maxtbl, &
       &                        satpsi, satdk, satdw, &
       &                        theta_res, theta_sat, vGn_alpha, vGn_n, k_soil, &  ! MPC add van Genutchen parameters
       &                        fxexp_data, lvcoef_data, &
       &                        lutype, maxalb, &
       &                        slope_data, frzk_data, bare, cmcmax_data, &
       &                        cfactr_data, csoil_data, czil_data, &
       &                        refkdt_data, natural, refdk_data, &
       &                        rsmax_data, salp_data, sbeta_data, &
       &                        zbot_data, smhigh_data, smlow_data, &
       &                        lucats, topt_data, slcats, slpcats, sltype

  IMPLICIT NONE

  CHARACTER(LEN=*), INTENT(IN) :: FILENAME_VEGTABLE, FILENAME_SOILTABLE, FILENAME_GENERAL
  CHARACTER(LEN=*), INTENT(IN) :: MMINLU, MMINSL
  integer :: LUMATCH, IINDEX, LC, NUM_SLOPE
  integer :: ierr
  INTEGER , PARAMETER :: OPEN_OK = 0

  character*128 :: mess , message

!-----SPECIFY VEGETATION RELATED CHARACTERISTICS :
!             ALBBCK: SFC albedo (in percentage)
!                 Z0: Roughness length (m)
!             SHDFAC: Green vegetation fraction (in percentage)
!  Note: The ALBEDO, Z0, and SHDFAC values read from the following table
!          ALBEDO, amd Z0 are specified in LAND-USE TABLE; and SHDFAC is
!          the monthly green vegetation data
!             CMXTBL: MAX CNPY Capacity (m)
!             NROTBL: Rooting depth (layer)
!              RSMIN: Mimimum stomatal resistance (s m-1)
!              RSMAX: Max. stomatal resistance (s m-1)
!                RGL: Parameters used in radiation stress function
!                 HS: Parameter used in vapor pressure deficit functio
!               TOPT: Optimum transpiration air temperature. (K)
!             CMCMAX: Maximum canopy water capacity
!             CFACTR: Parameter used in the canopy inteception calculati
!               SNUP: Threshold snow depth (in water equivalent m) that
!                     implies 100% snow cover
!                LAI: Leaf area index (dimensionless)
!             MAXALB: Upper bound on maximum albedo over deep snow
!
!-----READ IN VEGETAION PROPERTIES FROM VEGPARM.TBL
!

  OPEN(19, FILE=trim(FILENAME_VEGTABLE),FORM='FORMATTED',STATUS='OLD',IOSTAT=ierr)
  IF(ierr .NE. OPEN_OK ) THEN
     WRITE(message,FMT='(A)') &
          'module_sf_noahlsm.F: soil_veg_gen_parm: failure opening VEGPARM.TBL'
     CALL wrf_error_fatal ( message )
  END IF

  LUMATCH=0

  FIND_LUTYPE : DO WHILE (LUMATCH == 0)
     READ (19,*,END=2002)
     READ (19,*,END=2002)LUTYPE
     READ (19,*)LUCATS,IINDEX

     IF(LUTYPE.EQ.MMINLU)THEN
        WRITE( mess , * ) 'LANDUSE TYPE = ' // TRIM ( LUTYPE ) // ' FOUND', LUCATS,' CATEGORIES'
        ! CALL wrf_message( mess )
        LUMATCH=1
     ELSE
        call wrf_message ( "Skipping over LUTYPE = " // TRIM ( LUTYPE ) )
        DO LC = 1, LUCATS+12
           read(19,*)
        ENDDO
     ENDIF
  ENDDO FIND_LUTYPE
! prevent possible array overwrite, Bill Bovermann, IBM, May 6, 2008
  IF ( SIZE(SHDTBL)       < LUCATS .OR. &
       SIZE(NROTBL)       < LUCATS .OR. &
       SIZE(RSTBL)        < LUCATS .OR. &
       SIZE(RGLTBL)       < LUCATS .OR. &
       SIZE(HSTBL)        < LUCATS .OR. &
       SIZE(SNUPTBL)      < LUCATS .OR. &
       SIZE(MAXALB)       < LUCATS .OR. &
       SIZE(LAIMINTBL)    < LUCATS .OR. &
       SIZE(LAIMAXTBL)    < LUCATS .OR. &
       SIZE(Z0MINTBL)     < LUCATS .OR. &
       SIZE(Z0MAXTBL)     < LUCATS .OR. &
       SIZE(ALBEDOMINTBL) < LUCATS .OR. &
       SIZE(ALBEDOMAXTBL) < LUCATS .OR. &
       SIZE(EMISSMINTBL ) < LUCATS .OR. &
       SIZE(EMISSMAXTBL ) < LUCATS ) THEN
     CALL wrf_error_fatal('Table sizes too small for value of LUCATS in module_sf_noahdrv.F')
  ENDIF

  IF(LUTYPE.EQ.MMINLU)THEN
     DO LC=1,LUCATS
        READ (19,*)IINDEX,SHDTBL(LC),                        &
             NROTBL(LC),RSTBL(LC),RGLTBL(LC),HSTBL(LC), &
             SNUPTBL(LC),MAXALB(LC), LAIMINTBL(LC),     &
             LAIMAXTBL(LC),EMISSMINTBL(LC),             &
             EMISSMAXTBL(LC), ALBEDOMINTBL(LC),         &
             ALBEDOMAXTBL(LC), Z0MINTBL(LC), Z0MAXTBL(LC)
     ENDDO

     READ (19,*)
     READ (19,*)TOPT_DATA
     READ (19,*)
     READ (19,*)CMCMAX_DATA
     READ (19,*)
     READ (19,*)CFACTR_DATA
     READ (19,*)
     READ (19,*)RSMAX_DATA
     READ (19,*)
     READ (19,*)BARE
     READ (19,*)
     READ (19,*)NATURAL
  ENDIF

2002 CONTINUE

  CLOSE (19)
  IF (LUMATCH == 0) then
     CALL wrf_error_fatal ("Land Use Dataset '"//MMINLU//"' not found in VEGPARM.TBL.")
  ENDIF

!
!-----READ IN SOIL PROPERTIES FROM SOILPARM.TBL
!
  OPEN(19, FILE=trim(FILENAME_SOILTABLE),FORM='FORMATTED',STATUS='OLD',IOSTAT=ierr)
  IF(ierr .NE. OPEN_OK ) THEN
     WRITE(message,FMT='(A)') &
          'module_sf_noahlsm.F: soil_veg_gen_parm: failure opening SOILPARM.TBL'
     CALL wrf_error_fatal ( message )
  END IF

  WRITE(mess,*) 'INPUT SOIL TEXTURE CLASSIFICATION = ', TRIM ( MMINSL )
  ! CALL wrf_message( mess )

  LUMATCH=0

  ! MPC add a new soil table
  FIND_soilTYPE : DO WHILE (LUMATCH == 0)
   READ (19,*)
   READ (19,*,END=2003)SLTYPE
   READ (19,*)SLCATS,IINDEX
   IF(SLTYPE.EQ.MMINSL)THEN
     WRITE( mess , * ) 'SOIL TEXTURE CLASSIFICATION = ', TRIM ( SLTYPE ) , ' FOUND', &
          SLCATS,' CATEGORIES'
     ! CALL wrf_message ( mess )
     LUMATCH=1
   ELSE
    call wrf_message ( "Skipping over SLTYPE = " // TRIM ( SLTYPE ) )
    DO LC = 1, SLCATS
     read(19,*)
    ENDDO
   ENDIF
  ENDDO FIND_soilTYPE
  ! prevent possible array overwrite, Bill Bovermann, IBM, May 6, 2008
  IF ( SIZE(BB    ) < SLCATS .OR. &
       SIZE(DRYSMC) < SLCATS .OR. &
       SIZE(F11   ) < SLCATS .OR. &
       SIZE(MAXSMC) < SLCATS .OR. &
       SIZE(REFSMC) < SLCATS .OR. &
       SIZE(SATPSI) < SLCATS .OR. &
       SIZE(SATDK ) < SLCATS .OR. &
       SIZE(SATDW ) < SLCATS .OR. &
       SIZE(WLTSMC) < SLCATS .OR. &
       SIZE(QTZ   ) < SLCATS  ) THEN
     CALL wrf_error_fatal('Table sizes too small for value of SLCATS in module_sf_noahdrv.F')
  ENDIF

  ! MPC add new soil table
  select case(trim(SLTYPE))
   case('STAS','STAS-RUC')  ! original soil tables
     DO LC=1,SLCATS
        READ (19,*) IINDEX,BB(LC),DRYSMC(LC),F11(LC),MAXSMC(LC),&
             REFSMC(LC),SATPSI(LC),SATDK(LC), SATDW(LC),   &
             WLTSMC(LC), QTZ(LC)
     ENDDO
   case('ROSETTA')          ! new soil table
     DO LC=1,SLCATS
        READ (19,*) IINDEX,&
             ! new soil parameters (from Rosetta)
             theta_res(LC), theta_sat(LC),        &
             vGn_alpha(LC), vGn_n(LC), k_soil(LC), &
             ! original soil parameters
             BB(LC),DRYSMC(LC),F11(LC),MAXSMC(LC),&
             REFSMC(LC),SATPSI(LC),SATDK(LC), SATDW(LC),   &
             WLTSMC(LC), QTZ(LC)
     ENDDO
   case default
     CALL wrf_message( 'SOIL TEXTURE IN INPUT FILE DOES NOT ' )
     CALL wrf_message( 'MATCH SOILPARM TABLE'                 )
     CALL wrf_error_fatal ( 'INCONSISTENT OR MISSING SOILPARM FILE' )
  end select

2003 CONTINUE

  CLOSE (19)

  IF(LUMATCH.EQ.0)THEN
     CALL wrf_message( 'SOIL TEXTURE IN INPUT FILE DOES NOT ' )
     CALL wrf_message( 'MATCH SOILPARM TABLE'                 )
     CALL wrf_error_fatal ( 'INCONSISTENT OR MISSING SOILPARM FILE' )
  ENDIF

!
!-----READ IN GENERAL PARAMETERS FROM GENPARM.TBL
!
  OPEN(19, FILE=trim(FILENAME_GENERAL),FORM='FORMATTED',STATUS='OLD',IOSTAT=ierr)
  IF(ierr .NE. OPEN_OK ) THEN
     WRITE(message,FMT='(A)') &
          'module_sf_noahlsm.F: soil_veg_gen_parm: failure opening GENPARM.TBL'
     CALL wrf_error_fatal ( message )
  END IF

  READ (19,*)
  READ (19,*)
  READ (19,*) NUM_SLOPE

  SLPCATS=NUM_SLOPE
! prevent possible array overwrite, Bill Bovermann, IBM, May 6, 2008
  IF ( SIZE(slope_data) < NUM_SLOPE ) THEN
     CALL wrf_error_fatal('NUM_SLOPE too large for slope_data array in module_sf_noahdrv')
  ENDIF

  DO LC=1,SLPCATS
     READ (19,*)SLOPE_DATA(LC)
  ENDDO

  READ (19,*)
  READ (19,*)SBETA_DATA
  READ (19,*)
  READ (19,*)FXEXP_DATA
  READ (19,*)
  READ (19,*)CSOIL_DATA
  READ (19,*)
  READ (19,*)SALP_DATA
  READ (19,*)
  READ (19,*)REFDK_DATA
  READ (19,*)
  READ (19,*)REFKDT_DATA
  READ (19,*)
  READ (19,*)FRZK_DATA
  READ (19,*)
  READ (19,*)ZBOT_DATA
  READ (19,*)
  READ (19,*)CZIL_DATA
  READ (19,*)
  READ (19,*)SMLOW_DATA
  READ (19,*)
  READ (19,*)SMHIGH_DATA
  READ (19,*)
  READ (19,*)LVCOEF_DATA
  CLOSE (19)

!-----------------------------------------------------------------
END SUBROUTINE SOIL_VEG_GEN_PARM
!-----------------------------------------------------------------<|MERGE_RESOLUTION|>--- conflicted
+++ resolved
@@ -270,11 +270,7 @@
 character(len=256)               :: restartFile                ! restart file name
 character(len=256)               :: attrFile                   ! attributes file name
 ! open MP functions
-<<<<<<< HEAD
-integer(i4b)                     :: omp_get_num_threads        ! get the number of threads
-=======
 !integer(i4b)                    :: omp_get_num_threads        ! get the number of threads (not used)
->>>>>>> 161ea92f
 ! parallelize the model run
 integer(i4b)                     :: nThreads                   ! number of threads
 integer(i4b), allocatable        :: ixExpense(:)               ! ranked index GRU w.r.t. computational expense
@@ -753,10 +749,7 @@
  do iHRU=1,gru_struc(iGRU)%hruCount
   call writeParm(gru_struc(iGRU)%hruInfo(iHRU)%hru_ix,attrStruct%gru(iGRU)%hru(iHRU),attr_meta,err,message); call handle_err(err,'[attr]/'//message)
   call writeParm(gru_struc(iGRU)%hruInfo(iHRU)%hru_ix,typeStruct%gru(iGRU)%hru(iHRU),type_meta,err,message); call handle_err(err,'[type]/'//message)
-<<<<<<< HEAD
-=======
   call writeParm(gru_struc(iGRU)%hruInfo(iHRU)%hru_ix,  idStruct%gru(iGRU)%hru(iHRU),  id_meta,err,message); call handle_err(err,'[type]/'//message)
->>>>>>> 161ea92f
   call writeParm(gru_struc(iGRU)%hruInfo(iHRU)%hru_ix,mparStruct%gru(iGRU)%hru(iHRU),mpar_meta,err,message); call handle_err(err,'[mpar]'//message)
  enddo ! HRU
  call writeParm(iGRU,bparStruct%gru(iGRU),bpar_meta,err,message); call handle_err(err,'[bpar]/'//message)
@@ -778,7 +771,6 @@
 ! initialize time step index
 statCounter(1:maxVarFreq) = 1
 outputTimeStep(1:maxVarFreq) = 1
-<<<<<<< HEAD
 
 ! initialize flags to reset/finalize statistics
 resetStats(:)    = .true.   ! start by resetting statistics
@@ -787,16 +779,6 @@
 ! set stats flag for the timestep-level output
 finalizeStats(iLookFreq%timestep)=.true.
 
-=======
-
-! initialize flags to reset/finalize statistics
-resetStats(:)    = .true.   ! start by resetting statistics
-finalizeStats(:) = .false.  ! do not finalize stats on the first time step
-
-! set stats flag for the timestep-level output
-finalizeStats(iLookFreq%timestep)=.true.
-
->>>>>>> 161ea92f
 ! allocate space for GRU timing 
 allocate(totalFluxCalls(nGRU), timeGRU(nGRU), timeGRUstart(nGRU), timeGRUcompleted(nGRU), ixExpense(nGRU), stat=err)
 call handle_err(err,'unable to allocate space for GRU timing')
@@ -899,97 +881,6 @@
  ! ****************************************************************************
  ! *** model simulation
  ! ****************************************************************************
-<<<<<<< HEAD
-
- ! initialize the start of the physics
- call date_and_time(values=startPhysics)
-
- ! ----- rank the GRUs in terms of their anticipated computational expense -----
-
- ! estimate computational expense based on persistence 
- !  -- assume that that expensive GRUs from a previous time step are also expensive in the current time step
-
- ! compute the total number of flux calls from the previous time step
- do jGRU=1,nGRU
-  totalFluxCalls(jGRU) = 0._dp
-  do iHRU=1,gru_struc(jGRU)%hruCount
-   totalFluxCalls(jGRU) = totalFluxCalls(jGRU) + indxStruct%gru(jGRU)%hru(iHRU)%var(iLookINDEX%numberFluxCalc)%dat(1)
-  end do
- end do
-
- ! get the indices that can rank the computational expense
- !call indexx(totalFluxCalls, ixExpense) ! ranking of each GRU w.r.t. computational expense
- call indexx(timeGRU, ixExpense) ! ranking of each GRU w.r.t. computational expense
- ixExpense=ixExpense(nGRU:1:-1)  ! reverse ranking: now largest to smallest
-
- ! initialize the GRU count
- ! NOTE: this needs to be outside the parallel section so it is not reinitialized by different threads
- kGRU=0
-
- ! initialize the time that the openMP section starts
- call system_clock(openMPstart)
-
- ! ----- use openMP directives to run GRUs in parallel -------------------------
-
- ! start of parallel section: define shared and private structure elements
- !$omp parallel default(none) &
- !$omp          private(iGRU, jGRU)  & ! GRU indices are private for a given thread
- !$omp          shared(openMPstart, openMPend, nThreads)   & ! access constant variables
- !$omp          shared(timeGRUstart, timeGRUcompleted, timeGRU, ixExpense, kGRU)  & ! time variables shared
- !$omp          shared(gru_struc, dt_init, computeVegFlux)       & ! subroutine inputs
- !$omp          shared(timeStruct, typeStruct, attrStruct, mparStruct, indxStruct, &
- !$omp                 forcStruct, progStruct, diagStruct, fluxStruct, bvarStruct) &
- !$omp          private(err, message) &
- !$omp          firstprivate(nGRU)
-
- nThreads = 1
- !$ nThreads = omp_get_num_threads() 
-
- ! use dynamic scheduling with chunk size of one:
- !  -- new chunks are assigned to threads when they become available
- !  -- start with the more expensive GRUs, and add the less expensive GRUs as threads come available
-
- !$omp do schedule(dynamic, 1)   ! chunk size of 1
- do jGRU=1,nGRU  ! loop through GRUs
-
-  !----- process GRUs in order of computational expense -------------------------
-
-  !$omp critical(setGRU)
-
-  ! assign expensive GRUs to threads that enter first
-  kGRU = kGRU+1
-  iGRU = ixExpense(kGRU)
-
-  ! get the time that the GRU started
-  call system_clock( timeGRUstart(iGRU) )
-
-  ! print progress
-  !write(*,'(a,1x,5(i4,1x),f20.10,1x)') 'iGRU, jGRU, kGRU, nThreads = ', iGRU, jGRU, kGRU, nThreads, timeGRU(iGRU)
-
-  !$omp end critical(setGRU)
-
-  !----- run simulation for a single GRU ----------------------------------------
-
-  call run_oneGRU(&
-                  ! model control
-                  gru_struc(iGRU),          & ! intent(inout): HRU information for given GRU (# HRUs, #snow+soil layers) 
-                  dt_init(iGRU)%hru,        & ! intent(inout): used to initialize the length of the sub-step for each HRU
-                  computeVegFlux(iGRU)%hru, & ! intent(inout): flag to indicate if we are computing fluxes over vegetation (false=no, true=yes)
-                  ! data structures (input)
-                  timeStruct%var,           & ! intent(in):    model time data
-                  typeStruct%gru(iGRU),     & ! intent(in):    local classification of soil veg etc. for each HRU
-                  attrStruct%gru(iGRU),     & ! intent(in):    local attributes for each HRU
-                  ! data structures (input-output)
-                  mparStruct%gru(iGRU),     & ! intent(inout): local model parameters
-                  indxStruct%gru(iGRU),     & ! intent(inout): model indices
-                  forcStruct%gru(iGRU),     & ! intent(inout): model forcing data
-                  progStruct%gru(iGRU),     & ! intent(inout): prognostic variables for a local HRU
-                  diagStruct%gru(iGRU),     & ! intent(inout): diagnostic variables for a local HRU
-                  fluxStruct%gru(iGRU),     & ! intent(inout): model fluxes for a local HRU
-                  bvarStruct%gru(iGRU),     & ! intent(inout): basin-average variables
-                  ! error control
-                  err,message)                ! intent(out):   error control
-=======
 
  ! initialize the start of the physics
  call date_and_time(values=startPhysics)
@@ -1125,58 +1016,9 @@
    call calcStats(diagStat%gru(iGRU)%hru(iHRU)%var,diagStruct%gru(iGRU)%hru(iHRU)%var,statDiag_meta,resetStats,finalizeStats,statCounter,err,message); call handle_err(err,message)
    call calcStats(fluxStat%gru(iGRU)%hru(iHRU)%var,fluxStruct%gru(iGRU)%hru(iHRU)%var,statFlux_meta,resetStats,finalizeStats,statCounter,err,message); call handle_err(err,message)
    call calcStats(indxStat%gru(iGRU)%hru(iHRU)%var,indxStruct%gru(iGRU)%hru(iHRU)%var,statIndx_meta,resetStats,finalizeStats,statCounter,err,message); call handle_err(err,message)
->>>>>>> 161ea92f
-
-  !----- save timing information ------------------------------------------------
-
-<<<<<<< HEAD
-  !$omp critical(saveTiming)
-
-  ! check errors
-  call handle_err(err,message)
-
-  ! save timing information
-  call system_clock(openMPend)
-  timeGRU(iGRU)          = real(openMPend - timeGRUstart(iGRU), kind(dp))
-  timeGRUcompleted(iGRU) = real(openMPend - openMPstart       , kind(dp))
-
-  !$omp end critical(saveTiming)
-
- end do  ! (looping through GRUs)
- !$omp end do
- !$omp end parallel
-
- ! identify the end of the physics
- call date_and_time(values=endPhysics)
-
- ! aggregate the elapsed time for the physics
- elapsedPhysics = elapsedPhysics + elapsedSec(startPhysics, endPhysics) 
-
- ! pause
- !print*, 'driver/PAUSE: timestep '; read(*,*)
-
- ! ****************************************************************************
- ! *** model calculate statistics
- ! ****************************************************************************
-
- ! initialize the start of the data write
- call date_and_time(values=startWrite)
-
- ! loop through GRUs and HRUs
- do iGRU=1,nGRU
-  do iHRU=1,gru_struc(iGRU)%hruCount
-
-   ! calculate output Statistics
-   call calcStats(forcStat%gru(iGRU)%hru(iHRU)%var,forcStruct%gru(iGRU)%hru(iHRU)%var,statForc_meta,resetStats,finalizeStats,statCounter,err,message); call handle_err(err,message)
-   call calcStats(progStat%gru(iGRU)%hru(iHRU)%var,progStruct%gru(iGRU)%hru(iHRU)%var,statProg_meta,resetStats,finalizeStats,statCounter,err,message); call handle_err(err,message)
-   call calcStats(diagStat%gru(iGRU)%hru(iHRU)%var,diagStruct%gru(iGRU)%hru(iHRU)%var,statDiag_meta,resetStats,finalizeStats,statCounter,err,message); call handle_err(err,message)
-   call calcStats(fluxStat%gru(iGRU)%hru(iHRU)%var,fluxStruct%gru(iGRU)%hru(iHRU)%var,statFlux_meta,resetStats,finalizeStats,statCounter,err,message); call handle_err(err,message)
-   call calcStats(indxStat%gru(iGRU)%hru(iHRU)%var,indxStruct%gru(iGRU)%hru(iHRU)%var,statIndx_meta,resetStats,finalizeStats,statCounter,err,message); call handle_err(err,message)
 
   end do  ! (looping through HRUs)
 
-=======
->>>>>>> 161ea92f
   ! calc basin stats
   call calcStats(bvarStat%gru(iGRU)%var(:),bvarStruct%gru(iGRU)%var(:),statBvar_meta,resetStats,finalizeStats,statCounter,err,message); call handle_err(err,message)
 
@@ -1269,10 +1111,7 @@
    do iHRU=1,gru_struc(iGRU)%hruCount
     call writeParm(gru_struc(iGRU)%hruInfo(iHRU)%hru_ix,attrStruct%gru(iGRU)%hru(iHRU),attr_meta,err,message); call handle_err(err,'[attr]/'//message)
     call writeParm(gru_struc(iGRU)%hruInfo(iHRU)%hru_ix,typeStruct%gru(iGRU)%hru(iHRU),type_meta,err,message); call handle_err(err,'[type]/'//message)
-<<<<<<< HEAD
-=======
     call writeParm(gru_struc(iGRU)%hruInfo(iHRU)%hru_ix,  idStruct%gru(iGRU)%hru(iHRU),  id_meta,err,message); call handle_err(err,'[type]/'//message)
->>>>>>> 161ea92f
     call writeParm(gru_struc(iGRU)%hruInfo(iHRU)%hru_ix,mparStruct%gru(iGRU)%hru(iHRU),mpar_meta,err,message); call handle_err(err,'[mpar]'//message)
     ! re-initalize the indices for model writing
     outputTimeStep(:)=1
@@ -1599,18 +1438,6 @@
  write(outunit,"(A,I4,'-',I2.2,'-',I2.2,2x,I2,':',I2.2,':',I2.2,'.',I3.3)")   '  final date/time = ',ctime2(1:3),ctime2(5:8)
  ! print elapsed time for the initialization
  write(outunit,"(/,A,1PG15.7,A)")                                             '     elapsed init = ', elapsedInit,           ' s'
-<<<<<<< HEAD
- write(outunit,"(A,1PG15.7,A)")                                               '    fraction init = ', elapsedInit/elpSec,    ' s'
- ! print elapsed time for the data read
- write(outunit,"(/,A,1PG15.7,A)")                                             '     elapsed read = ', elapsedRead,           ' s'
- write(outunit,"(A,1PG15.7,A)")                                               '    fraction read = ', elapsedRead/elpSec,    ' s'
- ! print elapsed time for the data write
- write(outunit,"(/,A,1PG15.7,A)")                                             '    elapsed write = ', elapsedWrite,          ' s'
- write(outunit,"(A,1PG15.7,A)")                                               '   fraction write = ', elapsedWrite/elpSec,   ' s'
- ! print elapsed time for the physics
- write(outunit,"(/,A,1PG15.7,A)")                                             '  elapsed physics = ', elapsedPhysics,        ' s'
- write(outunit,"(A,1PG15.7,A)")                                               ' fraction physics = ', elapsedPhysics/elpSec, ' s'
-=======
  write(outunit,"(A,1PG15.7)")                                                 '    fraction init = ', elapsedInit/elpSec
  ! print elapsed time for the data read
  write(outunit,"(/,A,1PG15.7,A)")                                             '     elapsed read = ', elapsedRead,           ' s'
@@ -1621,7 +1448,6 @@
  ! print elapsed time for the physics
  write(outunit,"(/,A,1PG15.7,A)")                                             '  elapsed physics = ', elapsedPhysics,        ' s'
  write(outunit,"(A,1PG15.7)")                                                 ' fraction physics = ', elapsedPhysics/elpSec
->>>>>>> 161ea92f
  ! print total elapsed time
  write(outunit,"(/,A,1PG15.7,A)")                                             '     elapsed time = ', elpSec,                ' s'
  write(outunit,"(A,1PG15.7,A)")                                               '       or           ', elpSec/60_dp,          ' m'
