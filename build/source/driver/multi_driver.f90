--- conflicted
+++ resolved
@@ -1164,7 +1164,6 @@
      print '(A)', ' GRU-Parallelization run activated. '//trim(argString(iArgument+2))//' GRUs are selected for simulation.'
     end if
 
-<<<<<<< HEAD
    case ('-p', '--progress')
     ! define the frequency to print progress
     nLocalArgument = 1
@@ -1190,14 +1189,12 @@
      case ('n' , 'never'); ixRestart = ixRestart_never
      case default;         call handle_err(1,'unknown frequency to write restart files')
     end select 
-  
+
+   ! do nothing  
+   case ('-v','--version')   
+
+   ! print help message    
    case ('--help')
-=======
-   case ('-v','--version')   
-    ! do nothing
-    
-   case ('-h','--help')
->>>>>>> cbd40220
     call printCommandHelp
 
    case default
@@ -1227,16 +1224,10 @@
  print "(A)",  ' -m --master        Define path/name of master file (required)'
  print "(A)",  ' -s --suffix        Add fileSuffix to the output files'
  print "(A)",  ' -g --gru           Run a subset of countGRU GRUs starting from index startGRU'
-<<<<<<< HEAD
  print "(A)",  ' -h --hru           Run a single HRU with index of iHRU'
- print "(A)",  ' -c --continue      Continue simulation when solver failed convergence'
  print "(A)",  ' -r --restart       Define frequency [y,m,d] to write restart files'
  print "(A)",  ' -p --progress      Define frequency [m,d,h] to print progress'
-=======
- print "(A)",  ' -c --checkhru      Run a single HRU with index of checkHRU'
- print "(A)",  ' -r --resume        Continue simulation when solver failed convergence'
  print "(A)",  ' -v --version       Display version infotmation of the current built'
->>>>>>> cbd40220
  stop 
  end subroutine printCommandHelp
 
