--- conflicted
+++ resolved
@@ -65,23 +65,13 @@
  ! ***********************************************************************************************************
  ! define derived type for model variables, including name, description, and units
  type,public :: var_info
-<<<<<<< HEAD
-  character(len=64)                         :: varname  = 'empty'         ! variable name
-  character(len=128)                        :: vardesc  = 'empty'         ! variable description
-  character(len=64)                         :: varunit  = 'empty'         ! variable units
-  integer(i4b)                              :: vartype  = integerMissing  ! variable type 
-  logical(lgt),dimension(maxvarStat)        :: statFlag = .false.         ! statistic flag (on/off) 
-  integer(i4b)                              :: outFreq  = integerMissing  ! output file id # - each variable may be output to exactly one of maxFreq output files 
-  integer(i4b),dimension(maxvarStat)        :: ncVarID  = integerMissing  ! netcdf variable id 
-=======
   character(len=64)                      :: varname  = 'empty'         ! variable name
   character(len=128)                     :: vardesc  = 'empty'         ! variable description
   character(len=64)                      :: varunit  = 'empty'         ! variable units
   integer(i4b)                           :: vartype  = integerMissing  ! variable type 
   logical(lgt),dimension(maxvarStat)     :: statFlag = .false.         ! statistic flag (on/off) 
-  integer(i4b)                           :: outFreq  = integerMissing  ! output file id # - each variable may be output to exaclty one of maxFreq output files 
+  integer(i4b)                           :: outFreq  = integerMissing  ! output file id # - each variable may be output to exactly one of maxFreq output files 
   integer(i4b),dimension(maxvarStat)     :: ncVarID  = integerMissing  ! netcdf variable id 
->>>>>>> b042bc53
  endtype var_info
 
  ! define extended data type (include indices to map onto parent data type)
