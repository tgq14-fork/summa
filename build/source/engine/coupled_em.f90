! SUMMA - Structure for Unifying Multiple Modeling Alternatives
! Copyright (C) 2014-2015 NCAR/RAL
!
! This file is part of SUMMA
!
! For more information see: http://www.ral.ucar.edu/projects/summa
!
! This program is free software: you can redistribute it and/or modify
! it under the terms of the GNU General Public License as published by
! the Free Software Foundation, either version 3 of the License, or
! (at your option) any later version.
!
! This program is distributed in the hope that it will be useful,
! but WITHOUT ANY WARRANTY; without even the implied warranty of
! MERCHANTABILITY or FITNESS FOR A PARTICULAR PURPOSE.  See the
! GNU General Public License for more details.
!
! You should have received a copy of the GNU General Public License
! along with this program.  If not, see <http://www.gnu.org/licenses/>.

module coupled_em_module

! numerical recipes data types
USE nrtype

! physical constants
USE multiconst,only:&
                    Tfreeze,      & ! temperature at freezing              (K)
                    LH_fus,       & ! latent heat of fusion                (J kg-1)
                    LH_sub,       & ! latent heat of sublimation           (J kg-1)
                    iden_ice,     & ! intrinsic density of ice             (kg m-3)
                    iden_water      ! intrinsic density of liquid water    (kg m-3)

! data types
USE data_types,only:&
                    var_i,               & ! x%var(:)            (i4b)
                    var_d,               & ! x%var(:)            (dp)
                    var_ilength,         & ! x%var(:)%dat        (i4b)
                    var_dlength            ! x%var(:)%dat        (dp)

! named variables for parent structures
USE var_lookup,only:iLookDECISIONS         ! named variables for elements of the decision structure
USE var_lookup,only:iLookPROG              ! named variables for structure elements
USE var_lookup,only:iLookDIAG              ! named variables for structure elements
USE var_lookup,only:iLookFLUX              ! named variables for structure elements
USE var_lookup,only:iLookPARAM             ! named variables for structure elements
USE var_lookup,only:iLookINDEX             ! named variables for structure elements
USE globalData,only:iname_snow             ! named variables for snow
USE globalData,only:iname_soil             ! named variables for soil

! named variables for child structures
USE var_lookup,only:childFLUX_MEAN

! metadata
USE globalData,only:indx_meta              ! metadata on the model index variables
USE globalData,only:diag_meta              ! metadata on the model diagnostic variables
USE globalData,only:prog_meta              ! metadata on the model prognostic variables
USE globalData,only:averageFlux_meta       ! metadata on the timestep-average model flux structure

! global data
USE globalData,only:data_step              ! time step of forcing data (s)
USE globalData,only:model_decisions        ! model decision structure
USE globalData,only:globalPrintFlag        ! the global print flag

! look-up values for the numerical method
USE mDecisions_module,only:         &
 iterative,                         &      ! iterative
 nonIterative,                      &      ! non-iterative
 iterSurfEnergyBal                         ! iterate only on the surface energy balance

! look-up values for the maximum interception capacity
USE mDecisions_module,only:         &
                      stickySnow,   &      ! maximum interception capacity an increasing function of temerature
                      lightSnow            ! maximum interception capacity an inverse function of new snow density
<<<<<<< HEAD
=======

! look-up values for the groundwater parameterization
USE mDecisions_module,only:         &
                      qbaseTopmodel,&      ! TOPMODEL-ish baseflow parameterization
                      bigBucket    ,&      ! a big bucket (lumped aquifer model)
                      noExplicit           ! no explicit groundwater parameterization

! look-up values for the spatial representation of groundwater
USE mDecisions_module,only:         &
                      localColumn  ,&      ! separate groundwater representation in each local soil column
                      singleBasin          ! single groundwater store over the entire basin

>>>>>>> 161ea92f
! privacy
implicit none
private
public::coupled_em
! algorithmic parameters
real(dp),parameter     :: valueMissing=-9999._dp  ! missing value, used when diagnostic or state variables are undefined
real(dp),parameter     :: verySmall=1.e-6_dp   ! used as an additive constant to check if substantial difference among real numbers
real(dp),parameter     :: mpe=1.e-6_dp         ! prevents overflow error if division by zero
real(dp),parameter     :: dx=1.e-6_dp          ! finite difference increment
contains


 ! ************************************************************************************************
 ! public subroutine coupled_em: run the coupled energy-mass model for one timestep
 ! ************************************************************************************************
 subroutine coupled_em(&
                       ! model control
                       hruId,             & ! intent(in):    hruId
                       dt_init,           & ! intent(inout): used to initialize the size of the sub-step
                       computeVegFlux,    & ! intent(inout): flag to indicate if we are computing fluxes over vegetation (.false. means veg is buried with snow)
                       ! data structures (input)
                       type_data,         & ! intent(in):    local classification of soil veg etc. for each HRU
                       attr_data,         & ! intent(in):    local attributes for each HRU
                       forc_data,         & ! intent(in):    model forcing data
                       mpar_data,         & ! intent(in):    model parameters
                       bvar_data,         & ! intent(in):    basin-average variables
                       ! data structures (input-output)
                       indx_data,         & ! intent(inout): model indices
                       prog_data,         & ! intent(inout): prognostic variables for a local HRU
                       diag_data,         & ! intent(inout): diagnostic variables for a local HRU
                       flux_data,         & ! intent(inout): model fluxes for a local HRU
                       ! error control
                       err,message)         ! intent(out):   error control
 ! structure allocations
 USE allocspace_module,only:allocLocal      ! allocate local data structures
 USE allocspace_module,only:resizeData      ! clone a data structure
 ! preliminary subroutines
 USE vegPhenlgy_module,only:vegPhenlgy      ! compute vegetation phenology
 USE vegNrgFlux_module,only:wettedFrac      ! compute wetted fraction of the canopy (used in sw radiation fluxes)
 USE snowAlbedo_module,only:snowAlbedo      ! compute snow albedo
 USE vegSWavRad_module,only:vegSWavRad      ! compute canopy sw radiation fluxes
 USE canopySnow_module,only:canopySnow      ! compute interception and unloading of snow from the vegetation canopy
 USE volicePack_module,only:newsnwfall      ! compute change in the top snow layer due to throughfall and unloading
 USE volicePack_module,only:volicePack      ! merge and sub-divide snow layers, if necessary
 USE diagn_evar_module,only:diagn_evar      ! compute diagnostic energy variables -- thermal conductivity and heat capacity
 ! the model solver
 USE indexState_module,only:indexState      ! define indices for all model state variables and layers
 USE opSplittin_module,only:opSplittin      ! solve the system of thermodynamic and hydrology equations for a given substep
 ! additional subroutines
 USE tempAdjust_module,only:tempAdjust      ! adjust snow temperature associated with new snowfall
 USE snwDensify_module,only:snwDensify      ! snow densification (compaction and cavitation)
 USE var_derive_module,only:calcHeight      ! module to calculate height at layer interfaces and layer mid-point
 implicit none
 ! model control
 integer(8),intent(in)                :: hruId                  ! hruId
 real(dp),intent(inout)               :: dt_init                ! used to initialize the size of the sub-step
 logical(lgt),intent(inout)           :: computeVegFlux         ! flag to indicate if we are computing fluxes over vegetation (.false. means veg is buried with snow)
 ! data structures (input)
 type(var_i),intent(in)               :: type_data              ! type of vegetation and soil
 type(var_d),intent(in)               :: attr_data              ! spatial attributes
 type(var_d),intent(in)               :: forc_data              ! model forcing data
 type(var_dlength),intent(in)         :: mpar_data              ! model parameters
 type(var_dlength),intent(in)         :: bvar_data              ! basin-average model variables
 ! data structures (input-output)
 type(var_ilength),intent(inout)      :: indx_data              ! state vector geometry
 type(var_dlength),intent(inout)      :: prog_data              ! prognostic variables for a local HRU
 type(var_dlength),intent(inout)      :: diag_data              ! diagnostic variables for a local HRU
 type(var_dlength),intent(inout)      :: flux_data              ! model fluxes for a local HRU
 ! error control
 integer(i4b),intent(out)             :: err                    ! error code
 character(*),intent(out)             :: message                ! error message
 ! =====================================================================================================================================================
 ! =====================================================================================================================================================
 ! local variables
 character(len=256)                   :: cmessage               ! error message
 integer(i4b)                         :: nSnow                  ! number of snow layers
 integer(i4b)                         :: nSoil                  ! number of soil layers
 integer(i4b)                         :: nLayers                ! total number of layers
 integer(i4b)                         :: nState                 ! total number of state variables
 real(dp)                             :: dtSave                 ! length of last input model sub-step (seconds)
 real(dp)                             :: dt_sub                 ! length of model sub-step (seconds)
 real(dp)                             :: dt_wght                ! weight applied to model sub-step (dt_sub/data_step)
 real(dp)                             :: dt_solv                ! seconds in the data step that have been completed
 real(dp)                             :: dtMultiplier           ! time step multiplier (-) based on what happenned in "opSplittin"
 real(dp)                             :: minstep,maxstep        ! minimum and maximum time step length (seconds)
 integer(i4b)                         :: nsub                   ! number of substeps
 logical(lgt)                         :: computeVegFluxOld      ! flag to indicate if we are computing fluxes over vegetation on the previous sub step
 logical(lgt)                         :: includeAquifer         ! flag to denote that an aquifer is included
 logical(lgt)                         :: modifiedLayers         ! flag to denote that snow layers were modified
 logical(lgt)                         :: modifiedVegState       ! flag to denote that vegetation states were modified
 type(var_dlength)                    :: flux_mean              ! timestep-average model fluxes for a local HRU
 integer(i4b)                         :: nLayersRoots           ! number of soil layers that contain roots
 real(dp)                             :: exposedVAI             ! exposed vegetation area index
 real(dp)                             :: dCanopyWetFraction_dWat ! derivative in wetted fraction w.r.t. canopy total water (kg-1 m2)
 real(dp)                             :: dCanopyWetFraction_dT   ! derivative in wetted fraction w.r.t. canopy temperature (K-1)
 real(dp),parameter                   :: varNotUsed1=-9999._dp  ! variables used to calculate derivatives (not needed here)
 real(dp),parameter                   :: varNotUsed2=-9999._dp  ! variables used to calculate derivatives (not needed here)
 integer(i4b)                         :: iSnow                  ! index of snow layers
 integer(i4b)                         :: iLayer                 ! index of model layers
 real(dp)                             :: massLiquid             ! mass liquid water (kg m-2)
 real(dp)                             :: superflousSub          ! superflous sublimation (kg m-2 s-1)
 real(dp)                             :: superflousNrg          ! superflous energy that cannot be used for sublimation (W m-2 [J m-2 s-1])
 integer(i4b)                         :: ixSolution             ! solution method used by opSplitting
 logical(lgt)                         :: firstSubStep           ! flag to denote if the first time step
 logical(lgt)                         :: stepFailure            ! flag to denote the need to reduce length of the coupled step and try again
 logical(lgt)                         :: tooMuchMelt            ! flag to denote that there was too much melt in a given time step
 logical(lgt)                         :: doLayerMerge           ! flag to denote the need to merge snow layers
 logical(lgt)                         :: pauseFlag              ! flag to pause execution
 logical(lgt),parameter               :: backwardsCompatibility=.true.  ! flag to denote a desire to ensure backwards compatibility with previous branches.
 type(var_ilength)                    :: indx_temp              ! temporary model index variables
 type(var_dlength)                    :: prog_temp              ! temporary model prognostic variables
 type(var_dlength)                    :: diag_temp              ! temporary model diagnostic variables
 ! check SWE
 real(dp)                             :: oldSWE                 ! SWE at the start of the substep
 real(dp)                             :: newSWE                 ! SWE at the end of the substep
 real(dp)                             :: delSWE                 ! change in SWE over the subtep
 real(dp)                             :: effRainfall            ! effective rainfall (kg m-2 s-1)
 real(dp)                             :: effSnowfall            ! effective snowfall (kg m-2 s-1)
 real(dp)                             :: sfcMeltPond            ! surface melt pond (kg m-2)
 real(dp)                             :: massBalance            ! mass balance error (kg m-2)
 ! balance checks
 integer(i4b)                         :: iVar                   ! loop through model variables
 real(dp)                             :: totalSoilCompress      ! total soil compression (kg m-2)
 real(dp)                             :: scalarCanopyWatBalError ! water balance error for the vegetation canopy (kg m-2)
 real(dp)                             :: scalarSoilWatBalError  ! water balance error (kg m-2)
 real(dp)                             :: scalarInitCanopyLiq    ! initial liquid water on the vegetation canopy (kg m-2)
 real(dp)                             :: scalarInitCanopyIce    ! initial ice          on the vegetation canopy (kg m-2)
 real(dp)                             :: balanceCanopyWater0    ! total water stored in the vegetation canopy at the start of the step (kg m-2)
 real(dp)                             :: balanceCanopyWater1    ! total water stored in the vegetation canopy at the end of the step (kg m-2)
 real(dp)                             :: balanceSoilWater0      ! total soil storage at the start of the step (kg m-2)
 real(dp)                             :: balanceSoilWater1      ! total soil storage at the end of the step (kg m-2)
 real(dp)                             :: balanceSoilInflux      ! input to the soil zone
 real(dp)                             :: balanceSoilBaseflow    ! output from the soil zone
 real(dp)                             :: balanceSoilDrainage    ! output from the soil zone
 real(dp)                             :: balanceSoilET          ! output from the soil zone
 real(dp)                             :: balanceAquifer0        ! total aquifer storage at the start of the step (kg m-2)
 real(dp)                             :: balanceAquifer1        ! total aquifer storage at the end of the step (kg m-2)
 ! test balance checks
 logical(lgt), parameter              :: printBalance=.false.   ! flag to print the balance checks
 real(dp), allocatable                :: liqSnowInit(:)         ! volumetric liquid water conetnt of snow at the start of the time step
 real(dp), allocatable                :: liqSoilInit(:)         ! soil moisture at the start of the time step
 ! ----------------------------------------------------------------------------------------------------------------------------------------------
 ! initialize error control
 err=0; message="coupled_em/"

 ! This is the start of a data step for a local HRU

<<<<<<< HEAD
=======
 ! check that the decision is supported
 if(model_decisions(iLookDECISIONS%groundwatr)%iDecision==bigBucket .and. &
    model_decisions(iLookDECISIONS%spatial_gw)%iDecision/=localColumn)then
  message=trim(message)//'expect "spatial_gw" decision to equal localColumn when "groundwatr" decision is bigBucket'
  err=20; return
 endif

 ! check if the aquifer is included
 includeAquifer = (model_decisions(iLookDECISIONS%groundwatr)%iDecision==bigBucket)

>>>>>>> 161ea92f
 ! initialize the numerix tracking variables
 indx_data%var(iLookINDEX%numberFluxCalc       )%dat(1) = 0  ! number of flux calculations                     (-)
 indx_data%var(iLookINDEX%numberStateSplit     )%dat(1) = 0  ! number of state splitting solutions             (-)
 indx_data%var(iLookINDEX%numberDomainSplitNrg )%dat(1) = 0  ! number of domain splitting solutions for energy (-)
 indx_data%var(iLookINDEX%numberDomainSplitMass)%dat(1) = 0  ! number of domain splitting solutions for mass   (-)
 indx_data%var(iLookINDEX%numberScalarSolutions)%dat(1) = 0  ! number of scalar solutions                      (-)

 ! link canopy depth to the information in the data structure
 canopy: associate(canopyDepth => diag_data%var(iLookDIAG%scalarCanopyDepth)%dat(1) )  ! intent(out): [dp] canopy depth (m)

 ! start by NOT pausing
 pauseFlag=.false.

 ! start by assuming that the step is successful
 stepFailure  = .false.
 doLayerMerge = .false.

 ! initialize flags to modify the veg layers or modify snow layers
 modifiedLayers    = .false.    ! flag to denote that snow layers were modified
 modifiedVegState  = .false.    ! flag to denote that vegetation states were modified

 ! define the first step
 firstSubStep = .true.

 ! count the number of snow and soil layers
 ! NOTE: need to re-compute the number of snow and soil layers at the start of each sub-step because the number of layers may change
 !         (nSnow and nSoil are shared in the data structure)
 nSnow = count(indx_data%var(iLookINDEX%layerType)%dat==iname_snow)
 nSoil = count(indx_data%var(iLookINDEX%layerType)%dat==iname_soil)

 ! compute the total number of snow and soil layers
 nLayers = nSnow + nSoil

 ! create temporary data structures for prognostic variables
 call resizeData(prog_meta(:),prog_data,prog_temp,err=err,message=cmessage)
 if(err/=0)then; err=20; message=trim(message)//trim(cmessage); return; endif

 ! create temporary data structures for diagnostic variables
 call resizeData(diag_meta(:),diag_data,diag_temp,err=err,message=cmessage)
 if(err/=0)then; err=20; message=trim(message)//trim(cmessage); return; endif

 ! create temporary data structures for index variables
 call resizeData(indx_meta(:),indx_data,indx_temp,err=err,message=cmessage)
 if(err/=0)then; err=20; message=trim(message)//trim(cmessage); return; endif

 ! allocate space for the local fluxes
 call allocLocal(averageFlux_meta(:)%var_info,flux_mean,nSnow,nSoil,err,cmessage)
 if(err/=0)then; err=20; message=trim(message)//trim(cmessage); return; end if

 ! initialize compression and surface melt pond
 sfcMeltPond       = 0._dp  ! change in storage associated with the surface melt pond (kg m-2)
 totalSoilCompress = 0._dp  ! change in soil storage associated with compression of the matrix (kg m-2)

 ! initialize mean fluxes
 do iVar=1,size(averageFlux_meta)
  flux_mean%var(iVar)%dat(:) = 0._dp
 end do

 ! associate local variables with information in the data structures
 associate(&
 ! state variables in the vegetation canopy
 scalarCanopyLiq      => prog_data%var(iLookPROG%scalarCanopyLiq)%dat(1)                 ,&  ! canopy liquid water (kg m-2)
 scalarCanopyIce      => prog_data%var(iLookPROG%scalarCanopyIce)%dat(1)                 ,&  ! canopy ice content (kg m-2)
 ! state variables in the soil domain
 mLayerDepth          => prog_data%var(iLookPROG%mLayerDepth)%dat(nSnow+1:nLayers)       ,&  ! depth of each soil layer (m)
 mLayerVolFracIce     => prog_data%var(iLookPROG%mLayerVolFracIce)%dat(nSnow+1:nLayers)  ,&  ! volumetric ice content in each soil layer (-)
 mLayerVolFracLiq     => prog_data%var(iLookPROG%mLayerVolFracLiq)%dat(nSnow+1:nLayers)  ,&  ! volumetric liquid water content in each soil layer (-)
 scalarAquiferStorage => prog_data%var(iLookPROG%scalarAquiferStorage)%dat(1)            ,&  ! aquifer storage (m)
 scalarTotalSoilIce   => diag_data%var(iLookDIAG%scalarTotalSoilIce)%dat(1)              ,&  ! total ice in the soil column (kg m-2)
 scalarTotalSoilLiq   => diag_data%var(iLookDIAG%scalarTotalSoilLiq)%dat(1)              ,&  ! total liquid water in the soil column (kg m-2)
 scalarTotalSoilWat   => diag_data%var(iLookDIAG%scalarTotalSoilWat)%dat(1)               &  ! total water in the soil column (kg m-2)
 ) ! (association of local variables with information in the data structures

 ! save the liquid water and ice on the vegetation canopy
 scalarInitCanopyLiq = scalarCanopyLiq    ! initial liquid water on the vegetation canopy (kg m-2)
 scalarInitCanopyIce = scalarCanopyIce    ! initial ice          on the vegetation canopy (kg m-2)

 ! compute total soil moisture and ice at the *START* of the step (kg m-2)
 scalarTotalSoilLiq = sum(iden_water*mLayerVolFracLiq(1:nSoil)*mLayerDepth(1:nSoil))
 scalarTotalSoilIce = sum(iden_water*mLayerVolFracIce(1:nSoil)*mLayerDepth(1:nSoil))  ! NOTE: no expansion and hence use iden_water

 ! compute storage of water in the canopy and the soil
 balanceCanopyWater0 = scalarCanopyLiq + scalarCanopyIce
 balanceSoilWater0   = scalarTotalSoilLiq + scalarTotalSoilIce

 ! get the total aquifer storage at the start of the time step (kg m-2)
 balanceAquifer0 = scalarAquiferStorage*iden_water

 ! save liquid water content
 if(printBalance)then
  allocate(liqSnowInit(nSnow), liqSoilInit(nSoil), stat=err)
  if(err/=0)then
   message=trim(message)//'unable to allocate space for the initial vectors'
   err=20; return
  endif
  if(nSnow>0) liqSnowInit = prog_data%var(iLookPROG%mLayerVolFracLiq)%dat(1:nSnow)
  liqSoilInit = mLayerVolFracLiq
 endif

 ! end association of local variables with information in the data structures
 end associate

 ! short-cut to the algorithmic control parameters
 ! NOTE - temporary assignment of minstep to foce something reasonable
 minstep = 10._dp  ! mpar_data%var(iLookPARAM%minstep)%dat(1)  ! minimum time step (s)
 maxstep = mpar_data%var(iLookPARAM%maxstep)%dat(1)  ! maximum time step (s)
 !print*, 'minstep, maxstep = ', minstep, maxstep

 ! compute the number of layers with roots
 nLayersRoots = count(prog_data%var(iLookPROG%iLayerHeight)%dat(nSnow:nLayers-1) < mpar_data%var(iLookPARAM%rootingDepth)%dat(1)-verySmall)
 if(nLayersRoots == 0)then
  message=trim(message)//'no roots within the soil profile'
  err=20; return
 end if

 ! define the foliage nitrogen factor
 diag_data%var(iLookDIAG%scalarFoliageNitrogenFactor)%dat(1) = 1._dp  ! foliage nitrogen concentration (1.0 = saturated)

 ! save SWE
 oldSWE = prog_data%var(iLookPROG%scalarSWE)%dat(1)
 !print*, 'nSnow = ', nSnow
 !print*, 'oldSWE = ', oldSWE

 ! *** compute phenology...
 ! ------------------------

 ! compute the temperature of the root zone: used in vegetation phenology
 diag_data%var(iLookDIAG%scalarRootZoneTemp)%dat(1) = sum(prog_data%var(iLookPROG%mLayerTemp)%dat(nSnow+1:nSnow+nLayersRoots)) / real(nLayersRoots, kind(dp))

 ! remember if we compute the vegetation flux on the previous sub-step
 computeVegFluxOld = computeVegFlux

 ! compute the exposed LAI and SAI and whether veg is buried by snow
 call vegPhenlgy(&
                 ! input/output: data structures
                 model_decisions,             & ! intent(in):    model decisions
                 type_data,                   & ! intent(in):    type of vegetation and soil
                 attr_data,                   & ! intent(in):    spatial attributes
                 mpar_data,                   & ! intent(in):    model parameters
                 prog_data,                   & ! intent(in):    model prognostic variables for a local HRU
                 diag_data,                   & ! intent(inout): model diagnostic variables for a local HRU
                 ! output
                 computeVegFlux,              & ! intent(out): flag to indicate if we are computing fluxes over vegetation (.false. means veg is buried with snow)
                 canopyDepth,                 & ! intent(out): canopy depth (m)
                 exposedVAI,                  & ! intent(out): exposed vegetation area index (m2 m-2)
                 err,cmessage)                  ! intent(out): error control
 if(err/=0)then; err=20; message=trim(message)//trim(cmessage); return; end if

 ! check
 if(computeVegFlux)then
  if(canopyDepth < epsilon(canopyDepth))then
   message=trim(message)//'canopy depth is zero when computeVegFlux flag is .true.'
   err=20; return
  endif
 endif

 ! flag the case where number of vegetation states has changed
 modifiedVegState = (computeVegFlux.neqv.computeVegFluxOld)

 ! *** compute wetted canopy area...
 ! ---------------------------------

 ! compute maximum canopy liquid water (kg m-2)
 diag_data%var(iLookDIAG%scalarCanopyLiqMax)%dat(1) = mpar_data%var(iLookPARAM%refInterceptCapRain)%dat(1)*exposedVAI

 ! compute maximum canopy ice content (kg m-2)
 ! NOTE 1: this is used to compute the snow fraction on the canopy, as used in *BOTH* the radiation AND canopy sublimation routines
 ! NOTE 2: this is a different variable than the max ice used in the throughfall (snow interception) calculations
 ! NOTE 3: use maximum per unit leaf area storage capacity for snow (kg m-2)
 select case(model_decisions(iLookDECISIONS%snowIncept)%iDecision)
  case(lightSnow);  diag_data%var(iLookDIAG%scalarCanopyIceMax)%dat(1) = exposedVAI*mpar_data%var(iLookPARAM%refInterceptCapSnow)%dat(1)
  case(stickySnow); diag_data%var(iLookDIAG%scalarCanopyIceMax)%dat(1) = exposedVAI*mpar_data%var(iLookPARAM%refInterceptCapSnow)%dat(1)*4._dp
  case default; message=trim(message)//'unable to identify option for maximum branch interception capacity'; err=20; return
 end select ! identifying option for maximum branch interception capacity
 !print*, 'diag_data%var(iLookDIAG%scalarCanopyLiqMax)%dat(1) = ', diag_data%var(iLookDIAG%scalarCanopyLiqMax)%dat(1)
 !print*, 'diag_data%var(iLookDIAG%scalarCanopyIceMax)%dat(1) = ', diag_data%var(iLookDIAG%scalarCanopyIceMax)%dat(1)

 ! compute wetted fraction of the canopy
 ! NOTE: assume that the wetted fraction is constant over the substep for the radiation calculations
 if(computeVegFlux)then

  ! compute wetted fraction of the canopy
  call wettedFrac(&
                  ! input
                  .false.,                                                      & ! flag to denote if derivatives are required
                  .false.,                                                      & ! flag to denote if derivatives are calculated numerically
                  (prog_data%var(iLookPROG%scalarCanopyTemp)%dat(1) < Tfreeze), & ! flag to denote if the canopy is frozen
                  varNotUsed1,                                                  & ! derivative in canopy liquid w.r.t. canopy temperature (kg m-2 K-1)
                  varNotUsed2,                                                  & ! fraction of liquid water on the canopy
                  prog_data%var(iLookPROG%scalarCanopyLiq)%dat(1),              & ! canopy liquid water (kg m-2)
                  prog_data%var(iLookPROG%scalarCanopyIce)%dat(1),              & ! canopy ice (kg m-2)
                  diag_data%var(iLookDIAG%scalarCanopyLiqMax)%dat(1),           & ! maximum canopy liquid water (kg m-2)
                  diag_data%var(iLookDIAG%scalarCanopyLiqMax)%dat(1),           & ! maximum canopy ice content (kg m-2)
                  mpar_data%var(iLookPARAM%canopyWettingFactor)%dat(1),         & ! maximum wetted fraction of the canopy (-)
                  mpar_data%var(iLookPARAM%canopyWettingExp)%dat(1),            & ! exponent in canopy wetting function (-)
                  ! output
                  diag_data%var(iLookDIAG%scalarCanopyWetFraction)%dat(1),      & ! canopy wetted fraction (-)
                  dCanopyWetFraction_dWat,                                      & ! derivative in wetted fraction w.r.t. canopy liquid water content (kg-1 m2)
                  dCanopyWetFraction_dT,                                        & ! derivative in wetted fraction w.r.t. canopy liquid water content (kg-1 m2)
                  err,cmessage)
  if(err/=0)then; message=trim(message)//trim(cmessage); return; end if

 ! vegetation is completely buried by snow (or no veg exists at all)
 else
  diag_data%var(iLookDIAG%scalarCanopyWetFraction)%dat(1) = 0._dp
  dCanopyWetFraction_dWat                                 = 0._dp
  dCanopyWetFraction_dT                                   = 0._dp
 end if

 ! *** compute snow albedo...
 ! --------------------------
 ! NOTE: this should be done before the radiation calculations
 ! NOTE: uses snowfall; should really use canopy throughfall + canopy unloading
 call snowAlbedo(&
                 ! input: model control
                 data_step,                   & ! intent(in): model time step (s)
                 (nSnow > 0),                 & ! intent(in): logical flag to denote if snow is present
                 ! input/output: data structures
                 model_decisions,             & ! intent(in):    model decisions
                 mpar_data,                   & ! intent(in):    model parameters
                 flux_data,                   & ! intent(in):    model flux variables
                 diag_data,                   & ! intent(inout): model diagnostic variables for a local HRU
                 prog_data,                   & ! intent(inout): model prognostic variables for a local HRU
                 ! output: error control
                 err,cmessage)                  ! intent(out): error control
 if(err/=0)then; err=20; message=trim(message)//trim(cmessage); return; end if


 ! *** compute canopy sw radiation fluxes...
 ! -----------------------------------------
 call vegSWavRad(&
                 data_step,                    & ! intent(in):    time step (s) -- only used in Noah-MP radiation, to compute albedo
                 nSnow,                        & ! intent(in):    number of snow layers
                 nSoil,                        & ! intent(in):    number of soil layers
                 nLayers,                      & ! intent(in):    total number of layers
                 computeVegFlux,               & ! intent(in):    logical flag to compute vegetation fluxes (.false. if veg buried by snow)
                 type_data,                    & ! intent(in):    type of vegetation and soil
                 prog_data,                    & ! intent(inout): model prognostic variables for a local HRU
                 diag_data,                    & ! intent(inout): model diagnostic variables for a local HRU
                 flux_data,                    & ! intent(inout): model flux variables
                 err,cmessage)                   ! intent(out):   error control
 if(err/=0)then; err=20; message=trim(message)//trim(cmessage); return; end if


 ! *** compute canopy throughfall and unloading...
 ! -----------------------------------------------
 ! NOTE 1: this needs to be done before solving the energy and liquid water equations, to account for the heat advected with precipitation (and throughfall/unloading)
 ! NOTE 2: the unloading flux is computed using canopy drip (scalarCanopyLiqDrainage) from the previous time step
 call canopySnow(&
                 ! input: model control
                 data_step,                   & ! intent(in): time step (seconds)
                 exposedVAI,                  & ! intent(in): exposed vegetation area index (m2 m-2)
                 computeVegFlux,              & ! intent(in): flag to denote if computing energy flux over vegetation
                 ! input/output: data structures
                 model_decisions,             & ! intent(in):    model decisions
                 forc_data,                   & ! intent(in):    model forcing data
                 mpar_data,                   & ! intent(in):    model parameters
                 diag_data,                   & ! intent(in):    model diagnostic variables for a local HRU
                 prog_data,                   & ! intent(inout): model prognostic variables for a local HRU
                 flux_data,                   & ! intent(inout): model flux variables
                 ! output: error control
                 err,cmessage)                  ! intent(out): error control
 if(err/=0)then; err=20; message=trim(message)//trim(cmessage); return; end if

 ! adjust canopy temperature to account for new snow
 if(computeVegFlux)then ! logical flag to compute vegetation fluxes (.false. if veg buried by snow)
  call tempAdjust(&
                  ! input: derived parameters
                  canopyDepth,                 & ! intent(in): canopy depth (m)
                  ! input/output: data structures
                  mpar_data,                   & ! intent(in):    model parameters
                  prog_data,                   & ! intent(inout): model prognostic variables for a local HRU
                  diag_data,                   & ! intent(out):   model diagnostic variables for a local HRU
                  ! output: error control
                  err,cmessage)                  ! intent(out): error control
                  if(err/=0)then; err=20; message=trim(message)//trim(cmessage); return; end if
  endif ! if computing fluxes over vegetation

 ! initialize drainage and throughfall
 ! NOTE 1: this needs to be done before solving the energy and liquid water equations, to account for the heat advected with precipitation
 ! NOTE 2: this initialization needs to be done AFTER the call to canopySnow, since canopySnow uses canopy drip drom the previous time step
 if(.not.computeVegFlux)then
  flux_data%var(iLookFLUX%scalarThroughfallRain)%dat(1)   = flux_data%var(iLookFLUX%scalarRainfall)%dat(1)
  flux_data%var(iLookFLUX%scalarCanopyLiqDrainage)%dat(1) = 0._dp
 else
  flux_data%var(iLookFLUX%scalarThroughfallRain)%dat(1)   = 0._dp
  flux_data%var(iLookFLUX%scalarCanopyLiqDrainage)%dat(1) = 0._dp
 end if

 ! ****************************************************************************************************
 ! *** MAIN SOLVER ************************************************************************************
 ! ****************************************************************************************************

 ! initialize the length of the sub-step
 dt_solv = 0._dp   ! length of time step that has been completed (s)
 dt_init = min(data_step,maxstep)  ! initial substep length (s)
 dt_sub  = dt_init                 ! length of substep
 dtSave  = dt_init                 ! length of substep

 ! initialize the number of sub-steps
 nsub=0

 ! loop through sub-steps
 substeps: do  ! continuous do statement with exit clause (alternative to "while")

  ! print progress
  !print*, '*** new substep'
  !write(*,'(a,3(f11.4,1x))') 'dt_sub, dt_init = ', dt_sub, dt_init

  ! print progress
  if(globalPrintFlag)then
   write(*,'(a,1x,4(f13.5,1x))') ' start of step: dt_init, dt_sub, dt_solv, data_step: ', dt_init, dt_sub, dt_solv, data_step
   print*, 'stepFailure = ', stepFailure
   print*, 'before resizeData: nSnow, nSoil = ', nSnow, nSoil
  endif

  ! increment the number of sub-steps
  nsub = nsub+1

  ! resize the "indx_data" structure
  ! NOTE: this is necessary because the length of index variables depends on a given split
  !        --> the resize here is overwritten later (in indexSplit)
  !        --> admittedly ugly, and retained for now
  if(stepFailure)then
   call resizeData(indx_meta(:),indx_temp,indx_data,err=err,message=cmessage)
   if(err/=0)then; err=20; message=trim(message)//trim(cmessage); return; endif
  else
   call resizeData(indx_meta(:),indx_data,indx_temp,err=err,message=cmessage)
   if(err/=0)then; err=20; message=trim(message)//trim(cmessage); return; endif
  endif

  ! save/recover copies of index variables
  do iVar=1,size(indx_data%var)
   !print*, 'indx_meta(iVar)%varname = ', trim(indx_meta(iVar)%varname)
   select case(stepFailure)
    case(.false.); indx_temp%var(iVar)%dat(:) = indx_data%var(iVar)%dat(:)
    case(.true.);  indx_data%var(iVar)%dat(:) = indx_temp%var(iVar)%dat(:)
   end select
  end do  ! looping through variables

  ! save/recover copies of prognostic variables
  do iVar=1,size(prog_data%var)
   !print*, 'prog_meta(iVar)%varname = ', trim(prog_meta(iVar)%varname)
   select case(stepFailure)
    case(.false.); prog_temp%var(iVar)%dat(:) = prog_data%var(iVar)%dat(:)
    case(.true.);  prog_data%var(iVar)%dat(:) = prog_temp%var(iVar)%dat(:)
   end select
  end do  ! looping through variables

  ! save/recover copies of diagnostic variables
  do iVar=1,size(diag_data%var)
   select case(stepFailure)
    case(.false.); diag_temp%var(iVar)%dat(:) = diag_data%var(iVar)%dat(:)
    case(.true.);  diag_data%var(iVar)%dat(:) = diag_temp%var(iVar)%dat(:)
   end select
  end do  ! looping through variables

  ! re-assign dimension lengths
  nSnow   = count(indx_data%var(iLookINDEX%layerType)%dat==iname_snow)
  nSoil   = count(indx_data%var(iLookINDEX%layerType)%dat==iname_soil)
  nLayers = nSnow+nSoil

  ! *** merge/sub-divide snow layers...
  ! -----------------------------------
  call volicePack(&
                  ! input/output: model data structures
                  doLayerMerge,                & ! intent(in):    flag to force merge of snow layers
                  model_decisions,             & ! intent(in):    model decisions
                  mpar_data,                   & ! intent(in):    model parameters
                  indx_data,                   & ! intent(inout): type of each layer
                  prog_data,                   & ! intent(inout): model prognostic variables for a local HRU
                  diag_data,                   & ! intent(inout): model diagnostic variables for a local HRU
                  flux_data,                   & ! intent(inout): model fluxes for a local HRU
                  ! output
                  modifiedLayers,              & ! intent(out): flag to denote that layers were modified
                  err,cmessage)                  ! intent(out): error control
  if(err/=0)then; err=55; message=trim(message)//trim(cmessage); return; end if

  ! save the number of snow and soil layers
  nSnow   = indx_data%var(iLookINDEX%nSnow)%dat(1)
  nSoil   = indx_data%var(iLookINDEX%nSoil)%dat(1)
  nLayers = indx_data%var(iLookINDEX%nLayers)%dat(1)


  ! compute the indices for the model state variables
  if(firstSubStep .or. modifiedVegState .or. modifiedLayers)then
   call indexState(computeVegFlux,          & ! intent(in):    flag to denote if computing the vegetation flux
                   includeAquifer,          & ! intent(in):    flag to denote if included the aquifer
                   nSnow,nSoil,nLayers,     & ! intent(in):    number of snow and soil layers, and total number of layers
                   indx_data,               & ! intent(inout): indices defining model states and layers
                   err,cmessage)              ! intent(out):   error control
   if(err/=0)then; message=trim(message)//trim(cmessage); return; end if
  end if

  ! recreate the temporary data structures
  ! NOTE: resizeData(meta, old, new, ..)
  if(modifiedVegState .or. modifiedLayers)then

   ! create temporary data structures for prognostic variables
   call resizeData(prog_meta(:),prog_data,prog_temp,copy=.true.,err=err,message=cmessage)
   if(err/=0)then; err=20; message=trim(message)//trim(cmessage); return; endif

   ! create temporary data structures for diagnostic variables
   call resizeData(diag_meta(:),diag_data,diag_temp,copy=.true.,err=err,message=cmessage)
   if(err/=0)then; err=20; message=trim(message)//trim(cmessage); return; endif

   ! create temporary data structures for index variables
   call resizeData(indx_meta(:),indx_data,indx_temp,copy=.true.,err=err,message=cmessage)
   if(err/=0)then; err=20; message=trim(message)//trim(cmessage); return; endif

   do iVar=1,size(indx_data%var)
    !print*, 'indx_meta(iVar)%varname = ', trim(indx_meta(iVar)%varname)
    select case(stepFailure)
     case(.false.); indx_temp%var(iVar)%dat(:) = indx_data%var(iVar)%dat(:)
     case(.true.);  indx_data%var(iVar)%dat(:) = indx_temp%var(iVar)%dat(:)
    end select
   end do  ! looping through variables

  endif  ! if modified the states

  ! define the number of state variables
  nState = indx_data%var(iLookINDEX%nState)%dat(1)

  ! *** compute diagnostic variables for each layer...
  ! --------------------------------------------------
  ! NOTE: this needs to be done AFTER volicePack, since layers may have been sub-divided and/or merged
  call diagn_evar(&
                  ! input: control variables
                  computeVegFlux,          & ! intent(in): flag to denote if computing the vegetation flux
                  canopyDepth,             & ! intent(in): canopy depth (m)
                  ! input/output: data structures
                  mpar_data,               & ! intent(in):    model parameters
                  indx_data,               & ! intent(in):    model layer indices
                  prog_data,               & ! intent(in):    model prognostic variables for a local HRU
                  diag_data,               & ! intent(inout): model diagnostic variables for a local HRU
                  ! output: error control
                  err,cmessage)              ! intent(out): error control
  if(err/=0)then; err=55; message=trim(message)//trim(cmessage); return; end if


  ! *** compute melt of the "snow without a layer"...
  ! -------------------------------------------------
  ! NOTE: forms a surface melt pond, which drains into the upper-most soil layer through the time step
  ! (check for the special case of "snow without a layer")
  if(nSnow==0)then
   call implctMelt(&
                   ! input/output: integrated snowpack properties
                   prog_data%var(iLookPROG%scalarSWE)%dat(1),               & ! intent(inout): snow water equivalent (kg m-2)
                   prog_data%var(iLookPROG%scalarSnowDepth)%dat(1),         & ! intent(inout): snow depth (m)
                   prog_data%var(iLookPROG%scalarSfcMeltPond)%dat(1),       & ! intent(inout): surface melt pond (kg m-2)
                   ! input/output: properties of the upper-most soil layer
                   prog_data%var(iLookPROG%mLayerTemp)%dat(nSnow+1),        & ! intent(inout): surface layer temperature (K)
                   prog_data%var(iLookPROG%mLayerDepth)%dat(nSnow+1),       & ! intent(inout): surface layer depth (m)
                   diag_data%var(iLookDIAG%mLayerVolHtCapBulk)%dat(nSnow+1),& ! intent(inout): surface layer volumetric heat capacity (J m-3 K-1)
                   ! output: error control
                   err,cmessage                                             ) ! intent(out): error control
   if(err/=0)then; err=20; message=trim(message)//trim(cmessage); return; end if
  end if

  ! *** solve model equations...
  ! ----------------------------

  ! save input step
  dtSave = dt_sub
  !write(*,'(a,1x,3(f12.5,1x))') trim(message)//'before opSplittin: dt_init, dt_sub, dt_solv = ', dt_init, dt_sub, dt_solv

  ! get the new solution
  call opSplittin(&
                  ! input: model control
                  nSnow,                                  & ! intent(in):    number of snow layers
                  nSoil,                                  & ! intent(in):    number of soil layers
                  nLayers,                                & ! intent(in):    total number of layers
                  nState,                                 & ! intent(in):    total number of layers
                  dt_sub,                                 & ! intent(in):    length of the model sub-step
                  (nsub==1),                              & ! intent(in):    logical flag to denote the first substep
                  computeVegFlux,                         & ! intent(in):    logical flag to compute fluxes within the vegetation canopy
                  ! input/output: data structures
                  type_data,                              & ! intent(in):    type of vegetation and soil
                  attr_data,                              & ! intent(in):    spatial attributes
                  forc_data,                              & ! intent(in):    model forcing data
                  mpar_data,                              & ! intent(in):    model parameters
                  indx_data,                              & ! intent(inout): index data
                  prog_data,                              & ! intent(inout): model prognostic variables for a local HRU
                  diag_data,                              & ! intent(inout): model diagnostic variables for a local HRU
                  flux_data,                              & ! intent(inout): model fluxes for a local HRU
                  bvar_data,                              & ! intent(in):    model variables for the local basin
                  model_decisions,                        & ! intent(in):    model decisions
                  ! output: model control
                  dtMultiplier,                           & ! intent(out):   substep multiplier (-)
                  tooMuchMelt,                            & ! intent(out):   flag to denote that ice is insufficient to support melt
                  stepFailure,                            & ! intent(out):   flag to denote that the coupled step failed
                  ixSolution,                             & ! intent(out):   solution method used in this iteration
                  err,cmessage)                             ! intent(out):   error code and error message

  ! check for all errors (error recovery within opSplittin)
  if(err/=0)then; err=20; message=trim(message)//trim(cmessage); return; end if
  !print*, 'completed step'
  !print*, 'PAUSE: '; read(*,*)

  ! process the flag for too much melt
  if(tooMuchMelt)then
   stepFailure  = .true.
   doLayerMerge = .true.
  else
   doLayerMerge = .false.
  endif

  ! handle special case of the step failure
  ! NOTE: need to revert back to the previous state vector that we were happy with and reduce the time step
  if(stepFailure)then

   ! halve step
   dt_sub = dtSave/2._dp

   ! check that the step is not tiny
   if(dt_sub < minstep)then
    print*,ixSolution
    print*, 'dtSave, dt_sub', dtSave, dt_sub
    message=trim(message)//'length of the coupled step is below the minimum step length'
    err=20; return
   endif

   ! try again
   cycle substeps

  endif

  ! update first step
  firstSubStep=.false.

  ! ***  remove ice due to sublimation...
  ! --------------------------------------------------------------
  sublime: associate(&
   scalarCanopySublimation => flux_data%var(iLookFLUX%scalarCanopySublimation)%dat(1), & ! sublimation from the vegetation canopy (kg m-2 s-1)
   scalarSnowSublimation   => flux_data%var(iLookFLUX%scalarSnowSublimation)%dat(1),   & ! sublimation from the snow surface (kg m-2 s-1)
   scalarLatHeatCanopyEvap => flux_data%var(iLookFLUX%scalarLatHeatCanopyEvap)%dat(1), & ! latent heat flux for evaporation from the canopy to the canopy air space (W m-2)
   scalarSenHeatCanopy     => flux_data%var(iLookFLUX%scalarSenHeatCanopy)%dat(1),     & ! sensible heat flux from the canopy to the canopy air space (W m-2)
   scalarLatHeatGround     => flux_data%var(iLookFLUX%scalarLatHeatGround)%dat(1),     & ! latent heat flux from ground surface below vegetation (W m-2)
   scalarSenHeatGround     => flux_data%var(iLookFLUX%scalarSenHeatGround)%dat(1),     & ! sensible heat flux from ground surface below vegetation (W m-2)
   scalarCanopyLiq         => prog_data%var(iLookPROG%scalarCanopyLiq)%dat(1),         & ! liquid water stored on the vegetation canopy (kg m-2)
   scalarCanopyIce         => prog_data%var(iLookPROG%scalarCanopyIce)%dat(1),         & ! ice          stored on the vegetation canopy (kg m-2)
   mLayerVolFracIce        => prog_data%var(iLookPROG%mLayerVolFracIce)%dat,           & ! volumetric fraction of ice in the snow+soil domain (-)
   mLayerVolFracLiq        => prog_data%var(iLookPROG%mLayerVolFracLiq)%dat,           & ! volumetric fraction of liquid water in the snow+soil domain (-)
   mLayerDepth             => prog_data%var(iLookPROG%mLayerDepth)%dat                 & ! depth of each snow+soil layer (m)
  ) ! associations to variables in data structures

  ! * compute change in canopy ice content due to sublimation...
  ! ------------------------------------------------------------
  if(computeVegFlux)then

   ! remove mass of ice on the canopy
   scalarCanopyIce = scalarCanopyIce + scalarCanopySublimation*dt_sub

   ! if removed all ice, take the remaining sublimation from water
   if(scalarCanopyIce < 0._dp)then
    scalarCanopyLiq = scalarCanopyLiq + scalarCanopyIce
    scalarCanopyIce = 0._dp
   endif

   ! modify fluxes if there is insufficient canopy water to support the converged sublimation rate over the time step dt_sub
   if(scalarCanopyLiq < 0._dp)then
    ! --> superfluous sublimation flux
    superflousSub = -scalarCanopyLiq/dt_sub  ! kg m-2 s-1
    superflousNrg = superflousSub*LH_sub     ! W m-2 (J m-2 s-1)
    ! --> update fluxes and states
    scalarCanopySublimation = scalarCanopySublimation + superflousSub
    scalarLatHeatCanopyEvap = scalarLatHeatCanopyEvap + superflousNrg
    scalarSenHeatCanopy     = scalarSenHeatCanopy - superflousNrg
    scalarCanopyLiq         = 0._dp
   endif

  end if  ! (if computing the vegetation flux)

  ! * compute change in ice content of the top snow layer due to sublimation...
  ! ---------------------------------------------------------------------------
  ! NOTE: this is done BEFORE densification
  if(nSnow > 0)then ! snow layers exist

   ! try to remove ice from the top layer
   iSnow=1

   ! save the mass of liquid water (kg m-2)
   massLiquid = mLayerDepth(iSnow)*mLayerVolFracLiq(iSnow)*iden_water

   ! add/remove the depth of snow gained/lost by frost/sublimation (m)
   ! NOTE: assume constant density
   mLayerDepth(iSnow) = mLayerDepth(iSnow) + dt_sub*scalarSnowSublimation/(mLayerVolFracIce(iSnow)*iden_ice)

   ! check that we did not remove the entire layer
   if(mLayerDepth(iSnow) < verySmall)then
    stepFailure  = .true.
    doLayerMerge = .true.
    dt_sub      = max(dtSave/2._dp, minstep)
    cycle substeps
   else
    stepFailure  = .false.
    doLayerMerge = .false.
   endif

   ! update the volumetric fraction of liquid water
   mLayerVolFracLiq(iSnow) = massLiquid / (mLayerDepth(iSnow)*iden_water)

  ! no snow
  else

   ! no snow: check that sublimation is zero
   if(abs(scalarSnowSublimation) > verySmall)then
    message=trim(message)//'sublimation of snow has been computed when no snow exists'
    err=20; return
   end if

  end if  ! (if snow layers exist)

  end associate sublime

  ! *** account for compaction and cavitation in the snowpack...
  ! ------------------------------------------------------------
  if(nSnow>0)then
   call snwDensify(&
                   ! intent(in): variables
                   dt_sub,                                                 & ! intent(in): time step (s)
                   indx_data%var(iLookINDEX%nSnow)%dat(1),                 & ! intent(in): number of snow layers
                   prog_data%var(iLookPROG%mLayerTemp)%dat(1:nSnow),       & ! intent(in): temperature of each layer (K)
                   diag_data%var(iLookDIAG%mLayerMeltFreeze)%dat(1:nSnow), & ! intent(in): volumetric melt in each layer (kg m-3)
                   ! intent(in): parameters
                   mpar_data%var(iLookPARAM%densScalGrowth)%dat(1),        & ! intent(in): density scaling factor for grain growth (kg-1 m3)
                   mpar_data%var(iLookPARAM%tempScalGrowth)%dat(1),        & ! intent(in): temperature scaling factor for grain growth (K-1)
                   mpar_data%var(iLookPARAM%grainGrowthRate)%dat(1),       & ! intent(in): rate of grain growth (s-1)
                   mpar_data%var(iLookPARAM%densScalOvrbdn)%dat(1),        & ! intent(in): density scaling factor for overburden pressure (kg-1 m3)
                   mpar_data%var(iLookPARAM%tempScalOvrbdn)%dat(1),        & ! intent(in): temperature scaling factor for overburden pressure (K-1)
                   mpar_data%var(iLookPARAM%baseViscosity)%dat(1),         & ! intent(in): viscosity coefficient at T=T_frz and snow density=0 (kg m-2 s)
                   ! intent(inout): state variables
                   prog_data%var(iLookPROG%mLayerDepth)%dat(1:nSnow),      & ! intent(inout): depth of each layer (m)
                   prog_data%var(iLookPROG%mLayerVolFracLiq)%dat(1:nSnow), & ! intent(inout):  volumetric fraction of liquid water after itertations (-)
                   prog_data%var(iLookPROG%mLayerVolFracIce)%dat(1:nSnow), & ! intent(inout):  volumetric fraction of ice after itertations (-)
                   ! output: error control
                   err,cmessage)                     ! intent(out): error control
   if(err/=0)then; err=55; message=trim(message)//trim(cmessage); return; end if
  end if  ! if snow layers exist

  ! update coordinate variables
  call calcHeight(&
                  ! input/output: data structures
                  indx_data,   & ! intent(in): layer type
                  prog_data,   & ! intent(inout): model variables for a local HRU
                  ! output: error control
                  err,cmessage)
  if(err/=0)then; err=20; message=trim(message)//trim(cmessage); return; end if

  ! recompute snow depth and SWE
  if(nSnow > 0)then
   prog_data%var(iLookPROG%scalarSnowDepth)%dat(1) = sum(  prog_data%var(iLookPROG%mLayerDepth)%dat(1:nSnow))
   prog_data%var(iLookPROG%scalarSWE)%dat(1)       = sum( (prog_data%var(iLookPROG%mLayerVolFracLiq)%dat(1:nSnow)*iden_water + &
                                                           prog_data%var(iLookPROG%mLayerVolFracIce)%dat(1:nSnow)*iden_ice) &
                                                         * prog_data%var(iLookPROG%mLayerDepth)%dat(1:nSnow) )
  end if

  ! increment fluxes
  dt_wght = dt_sub/data_step ! define weight applied to each sub-step
  do iVar=1,size(averageFlux_meta)
   flux_mean%var(iVar)%dat(:) = flux_mean%var(iVar)%dat(:) + flux_data%var(averageFlux_meta(iVar)%ixParent)%dat(:)*dt_wght
  end do

  ! increment change in storage associated with the surface melt pond (kg m-2)
  if(nSnow==0) sfcMeltPond = sfcMeltPond + prog_data%var(iLookPROG%scalarSfcMeltPond)%dat(1)

  ! increment soil compression (kg m-2)
  totalSoilCompress = totalSoilCompress + diag_data%var(iLookDIAG%scalarSoilCompress)%dat(1) ! total soil compression over whole layer (kg m-2)

  ! ****************************************************************************************************
  ! *** END MAIN SOLVER ********************************************************************************
  ! ****************************************************************************************************

  ! increment sub-step
  dt_solv = dt_solv + dt_sub

  ! save the time step to initialize the subsequent step
  if(dt_solv<data_step .or. nsub==1) dt_init = dt_sub

  ! check
  if(globalPrintFlag)&
  write(*,'(a,1x,3(f18.5,1x))') 'dt_sub, dt_solv, data_step: ', dt_sub, dt_solv, data_step

  ! check that we have completed the sub-step
  if(dt_solv >= data_step-verySmall) then
   exit substeps
  endif

  ! adjust length of the sub-step (make sure that we don't exceed the step)
  dt_sub = min(data_step - dt_solv, dt_sub)
  !print*, 'dt_sub = ', dt_sub

 end do  substeps ! (sub-step loop)
 !print*, 'PAUSE: completed time step'; read(*,*)

 ! *** add snowfall to the snowpack...
 ! -----------------------------------

 ! add new snowfall to the snowpack
 ! NOTE: This needs to be done AFTER the call to canopySnow, since throughfall and unloading are computed in canopySnow
 call newsnwfall(&
                ! input: model control
                data_step,                                                 & ! time step (seconds)
                (nSnow > 0),                                               & ! logical flag if snow layers exist
                mpar_data%var(iLookPARAM%snowfrz_scale)%dat(1),            & ! freeezing curve parameter for snow (K-1)
                ! input: diagnostic scalar variables
                diag_data%var(iLookDIAG%scalarSnowfallTemp)%dat(1),        & ! computed temperature of fresh snow (K)
                diag_data%var(iLookDIAG%scalarNewSnowDensity)%dat(1),      & ! computed density of new snow (kg m-3)
                flux_data%var(iLookFLUX%scalarThroughfallSnow)%dat(1),     & ! throughfall of snow through the canopy (kg m-2 s-1)
                flux_data%var(iLookFLUX%scalarCanopySnowUnloading)%dat(1), & ! unloading of snow from the canopy (kg m-2 s-1)
                ! input/output: state variables
                prog_data%var(iLookPROG%scalarSWE)%dat(1),                 & ! SWE (kg m-2)
                prog_data%var(iLookPROG%scalarSnowDepth)%dat(1),           & ! total snow depth (m)
                prog_data%var(iLookPROG%mLayerTemp)%dat(1),                & ! temperature of the top layer (K)
                prog_data%var(iLookPROG%mLayerDepth)%dat(1),               & ! depth of the top layer (m)
                prog_data%var(iLookPROG%mLayerVolFracIce)%dat(1),          & ! volumetric fraction of ice of the top layer (-)
                prog_data%var(iLookPROG%mLayerVolFracLiq)%dat(1),          & ! volumetric fraction of liquid water of the top layer (-)
                ! output: error control
                err,cmessage)                                                ! error control
 if(err/=0)then; err=30; message=trim(message)//trim(cmessage); return; end if

 ! re-compute snow depth and SWE
 if(nSnow > 0)then
  prog_data%var(iLookPROG%scalarSnowDepth)%dat(1) = sum(  prog_data%var(iLookPROG%mLayerDepth)%dat(1:nSnow))
  prog_data%var(iLookPROG%scalarSWE)%dat(1)       = sum( (prog_data%var(iLookPROG%mLayerVolFracLiq)%dat(1:nSnow)*iden_water + &
                                                          prog_data%var(iLookPROG%mLayerVolFracIce)%dat(1:nSnow)*iden_ice) &
                                                        * prog_data%var(iLookPROG%mLayerDepth)%dat(1:nSnow) )
 end if
 !print*, 'SWE after snowfall = ',  prog_data%var(iLookPROG%scalarSWE)%dat(1)

 ! re-assign dimension lengths
 nSnow   = count(indx_data%var(iLookINDEX%layerType)%dat==iname_snow)
 nSoil   = count(indx_data%var(iLookINDEX%layerType)%dat==iname_soil)
 nLayers = nSnow+nSoil

 ! update coordinate variables
 call calcHeight(&
                 ! input/output: data structures
                 indx_data,   & ! intent(in): layer type
                 prog_data,   & ! intent(inout): model variables for a local HRU
                 ! output: error control
                 err,cmessage)
 if(err/=0)then; err=20; message=trim(message)//trim(cmessage); return; end if

 ! overwrite flux_data with flux_mean (returns timestep-average fluxes for scalar variables)
 do iVar=1,size(averageFlux_meta)
  flux_data%var(averageFlux_meta(iVar)%ixParent)%dat(:) = flux_mean%var(iVar)%dat(:)
 end do

 ! ***********************************************************************************************************************************
 ! ***********************************************************************************************************************************
 ! ***********************************************************************************************************************************
 ! ***********************************************************************************************************************************

 ! ---
 ! *** balance checks...
 ! ---------------------

 ! save the average compression and melt pond storage in the data structures
 prog_data%var(iLookPROG%scalarSfcMeltPond)%dat(1)  = sfcMeltPond

 ! associate local variables with information in the data structures
 associate(&
 ! model forcing
 scalarSnowfall             => flux_mean%var(childFLUX_MEAN(iLookFLUX%scalarSnowfall)           )%dat(1)     ,&  ! computed snowfall rate (kg m-2 s-1)
 scalarRainfall             => flux_mean%var(childFLUX_MEAN(iLookFLUX%scalarRainfall)           )%dat(1)     ,&  ! computed rainfall rate (kg m-2 s-1)
 ! canopy fluxes
 averageThroughfallSnow     => flux_mean%var(childFLUX_MEAN(iLookFLUX%scalarThroughfallSnow)    )%dat(1)     ,&  ! snow that reaches the ground without ever touching the canopy (kg m-2 s-1)
 averageThroughfallRain     => flux_mean%var(childFLUX_MEAN(iLookFLUX%scalarThroughfallRain)    )%dat(1)     ,&  ! rain that reaches the ground without ever touching the canopy (kg m-2 s-1)
 averageCanopySnowUnloading => flux_mean%var(childFLUX_MEAN(iLookFLUX%scalarCanopySnowUnloading))%dat(1)     ,&  ! unloading of snow from the vegetion canopy (kg m-2 s-1)
 averageCanopyLiqDrainage   => flux_mean%var(childFLUX_MEAN(iLookFLUX%scalarCanopyLiqDrainage)  )%dat(1)     ,&  ! drainage of liquid water from the vegetation canopy (kg m-2 s-1)
 averageCanopySublimation   => flux_mean%var(childFLUX_MEAN(iLookFLUX%scalarCanopySublimation)  )%dat(1)     ,&  ! canopy sublimation/frost (kg m-2 s-1)
 averageCanopyEvaporation   => flux_mean%var(childFLUX_MEAN(iLookFLUX%scalarCanopyEvaporation)  )%dat(1)     ,&  ! canopy evaporation/condensation (kg m-2 s-1)
 ! snow fluxes
 averageSnowSublimation     => flux_mean%var(childFLUX_MEAN(iLookFLUX%scalarSnowSublimation)    )%dat(1)     ,&  ! sublimation from the snow surface (kg m-2 s-1)
 averageSnowDrainage        => flux_mean%var(childFLUX_MEAN(iLookFLUX%scalarSnowDrainage)       )%dat(1)     ,&  ! drainage from the bottom of the snowpack (m s-1)
 ! soil fluxes
 averageSoilInflux          => flux_mean%var(childFLUX_MEAN(iLookFLUX%scalarInfiltration)       )%dat(1)     ,&  ! influx of water at the top of the soil profile (m s-1)
 averageSoilDrainage        => flux_mean%var(childFLUX_MEAN(iLookFLUX%scalarSoilDrainage)       )%dat(1)     ,&  ! drainage from the bottom of the soil profile (m s-1)
 averageSoilBaseflow        => flux_mean%var(childFLUX_MEAN(iLookFLUX%scalarSoilBaseflow)       )%dat(1)     ,&  ! total baseflow from throughout the soil profile (m s-1)
 averageGroundEvaporation   => flux_mean%var(childFLUX_MEAN(iLookFLUX%scalarGroundEvaporation)  )%dat(1)     ,&  ! soil evaporation (kg m-2 s-1)
 averageCanopyTranspiration => flux_mean%var(childFLUX_MEAN(iLookFLUX%scalarCanopyTranspiration))%dat(1)     ,&  ! canopy transpiration (kg m-2 s-1)
 ! state variables in the vegetation canopy
 scalarCanopyLiq            => prog_data%var(iLookPROG%scalarCanopyLiq)%dat(1)                               ,&  ! canopy liquid water (kg m-2)
 scalarCanopyIce            => prog_data%var(iLookPROG%scalarCanopyIce)%dat(1)                               ,&  ! canopy ice content (kg m-2)
 ! state variables in the soil domain
 mLayerDepth                => prog_data%var(iLookPROG%mLayerDepth)%dat(nSnow+1:nLayers)                     ,&  ! depth of each soil layer (m)
 mLayerVolFracIce           => prog_data%var(iLookPROG%mLayerVolFracIce)%dat(nSnow+1:nLayers)                ,&  ! volumetric ice content in each soil layer (-)
 mLayerVolFracLiq           => prog_data%var(iLookPROG%mLayerVolFracLiq)%dat(nSnow+1:nLayers)                ,&  ! volumetric liquid water content in each soil layer (-)
 scalarAquiferStorage       => prog_data%var(iLookPROG%scalarAquiferStorage)%dat(1)                          ,&  ! aquifer storage (m)
 ! error tolerance
 absConvTol_liquid          => mpar_data%var(iLookPARAM%absConvTol_liquid)%dat(1)                            ,&  ! absolute convergence tolerance for vol frac liq water (-)
 scalarTotalSoilIce         => diag_data%var(iLookDIAG%scalarTotalSoilIce)%dat(1)                            ,&  ! total ice in the soil column (kg m-2)
 scalarTotalSoilLiq         => diag_data%var(iLookDIAG%scalarTotalSoilLiq)%dat(1)                             &  ! total liquid water in the soil column (kg m-2)
 ) ! (association of local variables with information in the data structures

 ! -----
 ! * balance checks for the canopy...
 ! ----------------------------------

 ! if computing the vegetation flux
 if(computeVegFlux)then

  ! canopy water balance
  balanceCanopyWater1 = scalarCanopyLiq + scalarCanopyIce

  ! balance checks for the canopy
  ! NOTE: need to put the balance checks in the sub-step loop so that we can re-compute if necessary
  scalarCanopyWatBalError = balanceCanopyWater1 - (balanceCanopyWater0 + (scalarSnowfall - averageThroughfallSnow)*data_step + (scalarRainfall - averageThroughfallRain)*data_step &
                             - averageCanopySnowUnloading*data_step - averageCanopyLiqDrainage*data_step + averageCanopySublimation*data_step + averageCanopyEvaporation*data_step)
  if(abs(scalarCanopyWatBalError) > absConvTol_liquid*iden_water*10._dp)then
   print*, '** canopy water balance error:'
   write(*,'(a,1x,f20.10)') 'data_step                                    = ', data_step
   write(*,'(a,1x,f20.10)') 'balanceCanopyWater0                          = ', balanceCanopyWater0
   write(*,'(a,1x,f20.10)') 'balanceCanopyWater1                          = ', balanceCanopyWater1
   write(*,'(a,1x,f20.10)') 'scalarSnowfall                               = ', scalarSnowfall
   write(*,'(a,1x,f20.10)') 'scalarRainfall                               = ', scalarRainfall
   write(*,'(a,1x,f20.10)') '(scalarSnowfall - averageThroughfallSnow)    = ', (scalarSnowfall - averageThroughfallSnow)!*data_step
   write(*,'(a,1x,f20.10)') '(scalarRainfall - averageThroughfallRain)    = ', (scalarRainfall - averageThroughfallRain)!*data_step
   write(*,'(a,1x,f20.10)') 'averageCanopySnowUnloading                   = ', averageCanopySnowUnloading!*data_step
   write(*,'(a,1x,f20.10)') 'averageCanopyLiqDrainage                     = ', averageCanopyLiqDrainage!*data_step
   write(*,'(a,1x,f20.10)') 'averageCanopySublimation                     = ', averageCanopySublimation!*data_step
   write(*,'(a,1x,f20.10)') 'averageCanopyEvaporation                     = ', averageCanopyEvaporation!*data_step
   write(*,'(a,1x,f20.10)') 'scalarCanopyWatBalError                      = ', scalarCanopyWatBalError
   message=trim(message)//'canopy hydrology does not balance'
   err=20; return
  end if

 endif  ! if computing the vegetation flux

 ! -----
 ! * balance checks for SWE...
 ! ---------------------------

 ! recompute snow depth (m) and SWE (kg m-2)
 if(nSnow > 0)then
  prog_data%var(iLookPROG%scalarSnowDepth)%dat(1) = sum(  prog_data%var(iLookPROG%mLayerDepth)%dat(1:nSnow))
  prog_data%var(iLookPROG%scalarSWE)%dat(1)       = sum( (prog_data%var(iLookPROG%mLayerVolFracLiq)%dat(1:nSnow)*iden_water + &
                                                          prog_data%var(iLookPROG%mLayerVolFracIce)%dat(1:nSnow)*iden_ice) &
                                                        * prog_data%var(iLookPROG%mLayerDepth)%dat(1:nSnow) )
 end if

 ! check the individual layers
 if(printBalance .and. nSnow>0)then
  write(*,'(a,1x,10(f12.8,1x))') 'liqSnowInit       = ', liqSnowInit
  write(*,'(a,1x,10(f12.8,1x))') 'volFracLiq        = ', prog_data%var(iLookPROG%mLayerVolFracLiq)%dat(1:nSnow)
  write(*,'(a,1x,10(f12.8,1x))') 'iLayerLiqFluxSnow = ', flux_data%var(iLookFLUX%iLayerLiqFluxSnow)%dat*iden_water*data_step
  write(*,'(a,1x,10(f12.8,1x))') 'mLayerLiqFluxSnow = ', flux_data%var(iLookFLUX%mLayerLiqFluxSnow)%dat*data_step
  write(*,'(a,1x,10(f12.8,1x))') 'change volFracLiq = ', prog_data%var(iLookPROG%mLayerVolFracLiq)%dat(1:nSnow) - liqSnowInit
  deallocate(liqSnowInit, stat=err)
  if(err/=0)then
   message=trim(message)//'unable to deallocate space for the initial volumetric liquid water content of snow'
   err=20; return
  endif
 endif

 ! check SWE
 if(nSnow>0)then
  effSnowfall = averageThroughfallSnow + averageCanopySnowUnloading
  effRainfall = averageThroughfallRain + averageCanopyLiqDrainage
  newSWE      = prog_data%var(iLookPROG%scalarSWE)%dat(1)
  delSWE      = newSWE - (oldSWE - sfcMeltPond)
  massBalance = delSWE - (effSnowfall + effRainfall + averageSnowSublimation - averageSnowDrainage*iden_water)*data_step
  if(abs(massBalance) > 1.d-6)then
   print*,                  'nSnow       = ', nSnow
   print*,                  'nSub        = ', nSub
   write(*,'(a,1x,f20.10)') 'data_step   = ', data_step
   write(*,'(a,1x,f20.10)') 'oldSWE      = ', oldSWE
   write(*,'(a,1x,f20.10)') 'newSWE      = ', newSWE
   write(*,'(a,1x,f20.10)') 'delSWE      = ', delSWE
   write(*,'(a,1x,f20.10)') 'effRainfall = ', effRainfall*data_step
   write(*,'(a,1x,f20.10)') 'effSnowfall = ', effSnowfall*data_step
   write(*,'(a,1x,f20.10)') 'sublimation = ', averageSnowSublimation*data_step
   write(*,'(a,1x,f20.10)') 'snwDrainage = ', averageSnowDrainage*iden_water*data_step
   write(*,'(a,1x,f20.10)') 'sfcMeltPond = ', sfcMeltPond
   write(*,'(a,1x,f20.10)') 'massBalance = ', massBalance
   message=trim(message)//'SWE does not balance'
   err=20; return
  endif  ! if failed mass balance check
 endif  ! if snow layers exist

 ! -----
 ! * balance checks for soil...
 ! ----------------------------

 ! compute the liquid water and ice content at the end of the time step
 scalarTotalSoilLiq = sum(iden_water*mLayerVolFracLiq(1:nSoil)*mLayerDepth(1:nSoil))
 scalarTotalSoilIce = sum(iden_water*mLayerVolFracIce(1:nSoil)*mLayerDepth(1:nSoil))   ! NOTE: no expansion of soil, hence use iden_water

 ! get the total water in the soil (liquid plus ice) at the end of the time step (kg m-2)
 balanceSoilWater1 = scalarTotalSoilLiq + scalarTotalSoilIce

 ! get the total aquifer storage at the start of the time step (kg m-2)
 balanceAquifer1 = scalarAquiferStorage*iden_water

 ! get the input and output to/from the soil zone (kg m-2)
 balanceSoilInflux        = averageSoilInflux*iden_water*data_step
 balanceSoilBaseflow      = averageSoilBaseflow*iden_water*data_step
 balanceSoilDrainage      = averageSoilDrainage*iden_water*data_step
 balanceSoilET            = (averageCanopyTranspiration + averageGroundEvaporation)*data_step

 ! check the individual layers
 if(printBalance)then
  write(*,'(a,1x,10(f12.8,1x))') 'liqSoilInit       = ', liqSoilInit
  write(*,'(a,1x,10(f12.8,1x))') 'volFracLiq        = ', mLayerVolFracLiq
  write(*,'(a,1x,10(f12.8,1x))') 'iLayerLiqFluxSoil = ', flux_data%var(iLookFLUX%iLayerLiqFluxSoil)%dat*iden_water*data_step
  write(*,'(a,1x,10(f12.8,1x))') 'mLayerLiqFluxSoil = ', flux_data%var(iLookFLUX%mLayerLiqFluxSoil)%dat*data_step
  write(*,'(a,1x,10(f12.8,1x))') 'change volFracLiq = ', mLayerVolFracLiq - liqSoilInit
  deallocate(liqSoilInit, stat=err)
  if(err/=0)then
   message=trim(message)//'unable to deallocate space for the initial soil moisture'
   err=20; return
  endif
 endif

 ! check the soil water balance
 scalarSoilWatBalError  = balanceSoilWater1 - (balanceSoilWater0 + (balanceSoilInflux + balanceSoilET - balanceSoilBaseflow - balanceSoilDrainage - totalSoilCompress) )
 if(abs(scalarSoilWatBalError) > absConvTol_liquid*iden_water*10._dp)then  ! NOTE: kg m-2, so need coarse tolerance to account for precision issues
  write(*,*)               'solution method           = ', ixSolution
  write(*,'(a,1x,f20.10)') 'data_step                 = ', data_step
  write(*,'(a,1x,f20.10)') 'totalSoilCompress         = ', totalSoilCompress
  write(*,'(a,1x,f20.10)') 'scalarTotalSoilLiq        = ', scalarTotalSoilLiq
  write(*,'(a,1x,f20.10)') 'scalarTotalSoilIce        = ', scalarTotalSoilIce
  write(*,'(a,1x,f20.10)') 'balanceSoilWater0         = ', balanceSoilWater0
  write(*,'(a,1x,f20.10)') 'balanceSoilWater1         = ', balanceSoilWater1
  write(*,'(a,1x,f20.10)') 'balanceSoilInflux         = ', balanceSoilInflux
  write(*,'(a,1x,f20.10)') 'balanceSoilBaseflow       = ', balanceSoilBaseflow
  write(*,'(a,1x,f20.10)') 'balanceSoilDrainage       = ', balanceSoilDrainage
  write(*,'(a,1x,f20.10)') 'balanceSoilET             = ', balanceSoilET
  write(*,'(a,1x,f20.10)') 'scalarSoilWatBalError     = ', scalarSoilWatBalError
  write(*,'(a,1x,f20.10)') 'scalarSoilWatBalError     = ', scalarSoilWatBalError/iden_water
  write(*,'(a,1x,f20.10)') 'absConvTol_liquid         = ', absConvTol_liquid
  ! error control
  message=trim(message)//'soil hydrology does not balance'
  err=20; return
 end if

 ! end association of local variables with information in the data structures
 end associate

 ! end association to canopy depth
 end associate canopy

 ! Save the total soil water (Liquid+Ice)
 diag_data%var(iLookDIAG%scalarTotalSoilWat)%dat(1) = balanceSoilWater1
 ! save the surface temperature (just to make things easier to visualize)
 prog_data%var(iLookPROG%scalarSurfaceTemp)%dat(1) = prog_data%var(iLookPROG%mLayerTemp)%dat(1)

 ! overwrite flux data with the timestep-average value
 if(.not.backwardsCompatibility)then
  do iVar=1,size(flux_mean%var)
   flux_data%var(averageFlux_meta(iVar)%ixParent)%dat = flux_mean%var(iVar)%dat
  end do
 end if

 iLayer = nSnow+1
 !print*, 'nsub, mLayerTemp(iLayer), mLayerVolFracIce(iLayer) = ', nsub, mLayerTemp(iLayer), mLayerVolFracIce(iLayer)
 !print*, 'nsub = ', nsub
 if(nsub>50000)then
  write(message,'(a,i0)') trim(cmessage)//'number of sub-steps > 50000 for HRU ', hruID
  err=20; return
 end if

 end subroutine coupled_em


 ! *********************************************************************************************************
 ! private subroutine implctMelt: compute melt of the "snow without a layer"
 ! *********************************************************************************************************
 subroutine implctMelt(&
                       ! input/output: integrated snowpack properties
                       scalarSWE,         & ! intent(inout): snow water equivalent (kg m-2)
                       scalarSnowDepth,   & ! intent(inout): snow depth (m)
                       scalarSfcMeltPond, & ! intent(inout): surface melt pond (kg m-2)
                       ! input/output: properties of the upper-most soil layer
                       soilTemp,          & ! intent(inout): surface layer temperature (K)
                       soilDepth,         & ! intent(inout): surface layer depth (m)
                       soilHeatcap,       & ! intent(inout): surface layer volumetric heat capacity (J m-3 K-1)
                       ! output: error control
                       err,message        ) ! intent(out): error control
 implicit none
 ! input/output: integrated snowpack properties
 real(dp),intent(inout)    :: scalarSWE          ! snow water equivalent (kg m-2)
 real(dp),intent(inout)    :: scalarSnowDepth    ! snow depth (m)
 real(dp),intent(inout)    :: scalarSfcMeltPond  ! surface melt pond (kg m-2)
 ! input/output: properties of the upper-most soil layer
 real(dp),intent(inout)    :: soilTemp           ! surface layer temperature (K)
 real(dp),intent(inout)    :: soilDepth          ! surface layer depth (m)
 real(dp),intent(inout)    :: soilHeatcap        ! surface layer volumetric heat capacity (J m-3 K-1)
 ! output: error control
 integer(i4b),intent(out)  :: err                ! error code
 character(*),intent(out)  :: message            ! error message
 ! local variables
 real(dp)                  :: nrgRequired        ! energy required to melt all the snow (J m-2)
 real(dp)                  :: nrgAvailable       ! energy available to melt the snow (J m-2)
 real(dp)                  :: snwDensity         ! snow density (kg m-3)
 ! initialize error control
 err=0; message='implctMelt/'

 if(scalarSWE > 0._dp)then
  ! only melt if temperature of the top soil layer is greater than Tfreeze
  if(soilTemp > Tfreeze)then
   ! compute the energy required to melt all the snow (J m-2)
   nrgRequired     = scalarSWE*LH_fus
   ! compute the energy available to melt the snow (J m-2)
   nrgAvailable    = soilHeatcap*(soilTemp - Tfreeze)*soilDepth
   ! compute the snow density (not saved)
   snwDensity      = scalarSWE/scalarSnowDepth
   ! compute the amount of melt, and update SWE (kg m-2)
   if(nrgAvailable > nrgRequired)then
    scalarSfcMeltPond  = scalarSWE
    scalarSWE          = 0._dp
   else
    scalarSfcMeltPond  = nrgAvailable/LH_fus
    scalarSWE          = scalarSWE - scalarSfcMeltPond
   end if
   ! update depth
   scalarSnowDepth = scalarSWE/snwDensity
   ! update temperature of the top soil layer (K)
   soilTemp =  soilTemp - (LH_fus*scalarSfcMeltPond/soilDepth)/soilHeatcap
  else  ! melt is zero if the temperature of the top soil layer is less than Tfreeze
   scalarSfcMeltPond = 0._dp  ! kg m-2
  end if ! (if the temperature of the top soil layer is greater than Tfreeze)
 else  ! melt is zero if the "snow without a layer" does not exist
  scalarSfcMeltPond = 0._dp  ! kg m-2
 end if ! (if the "snow without a layer" exists)

 end subroutine implctMelt

end module coupled_em_module<|MERGE_RESOLUTION|>--- conflicted
+++ resolved
@@ -72,8 +72,6 @@
 USE mDecisions_module,only:         &
                       stickySnow,   &      ! maximum interception capacity an increasing function of temerature
                       lightSnow            ! maximum interception capacity an inverse function of new snow density
-<<<<<<< HEAD
-=======
 
 ! look-up values for the groundwater parameterization
 USE mDecisions_module,only:         &
@@ -86,7 +84,6 @@
                       localColumn  ,&      ! separate groundwater representation in each local soil column
                       singleBasin          ! single groundwater store over the entire basin
 
->>>>>>> 161ea92f
 ! privacy
 implicit none
 private
@@ -234,8 +231,6 @@
 
  ! This is the start of a data step for a local HRU
 
-<<<<<<< HEAD
-=======
  ! check that the decision is supported
  if(model_decisions(iLookDECISIONS%groundwatr)%iDecision==bigBucket .and. &
     model_decisions(iLookDECISIONS%spatial_gw)%iDecision/=localColumn)then
@@ -246,7 +241,6 @@
  ! check if the aquifer is included
  includeAquifer = (model_decisions(iLookDECISIONS%groundwatr)%iDecision==bigBucket)
 
->>>>>>> 161ea92f
  ! initialize the numerix tracking variables
  indx_data%var(iLookINDEX%numberFluxCalc       )%dat(1) = 0  ! number of flux calculations                     (-)
  indx_data%var(iLookINDEX%numberStateSplit     )%dat(1) = 0  ! number of state splitting solutions             (-)
