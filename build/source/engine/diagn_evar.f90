--- conflicted
+++ resolved
@@ -38,16 +38,8 @@
                     lambda_water   ! thermal conductivity of water (J s-1 m-1)
 
 ! named variables that define the layer type
-<<<<<<< HEAD
 USE globalData,only:iname_snow     ! snow
 USE globalData,only:iname_soil     ! soil
-=======
-USE globalData,only:ix_soil        ! soil
-USE globalData,only:ix_snow        ! snow
-! model decisions
-USE mDecisions_module,only:Smirnova2000 ! provide access to the Smirnova et al. (2000) thermal conductivity options (temporally constant)
-
->>>>>>> 5fd84d38
 implicit none
 private
 public::diagn_evar
@@ -251,11 +243,6 @@
     end select  ! option for the thermal conductivity of soil
     
    ! ***** snow
-<<<<<<< HEAD
-   case(iname_snow)
-    call tcond_snow(mLayerVolFracIce(iLayer)*iden_ice,mLayerThermalC(iLayer),err,cmessage)
-    if(err/=0)then; message=trim(message)//trim(cmessage); return; endif
-=======
    case(ix_snow)
     ! temporally constant thermal conductivity
     if(ixThCondSnow==Smirnova2000)then
@@ -267,9 +254,10 @@
                      err,cmessage)                         ! output: error control
      if(err/=0)then; message=trim(message)//trim(cmessage); return; end if
     endif
->>>>>>> 5fd84d38
+
    ! * error check
    case default; err=20; message=trim(message)//'unable to identify type of layer (snow or soil) to compute thermal conductivity'; return
+
   end select
   !print*, 'iLayer, mLayerThermalC(iLayer) = ', iLayer, mLayerThermalC(iLayer)
 
