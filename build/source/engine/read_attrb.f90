! SUMMA - Structure for Unifying Multiple Modeling Alternatives
! Copyright (C) 2014-2015 NCAR/RAL
!
! This file is part of SUMMA
!
! For more information see: http://www.ral.ucar.edu/projects/summa
!
! This program is free software: you can redistribute it and/or modify
! it under the terms of the GNU General Public License as published by
! the Free Software Foundation, either version 3 of the License, or
! (at your option) any later version.
!
! This program is distributed in the hope that it will be useful,
! but WITHOUT ANY WARRANTY; without even the implied warranty of
! MERCHANTABILITY or FITNESS FOR A PARTICULAR PURPOSE.  See the
! GNU General Public License for more details.
!
! You should have received a copy of the GNU General Public License
! along with this program.  If not, see <http://www.gnu.org/licenses/>.

module read_attrb_module
USE nrtype
implicit none
private
public::read_attrb
contains

 ! ************************************************************************************************
 ! public subroutine read_attrb: read information on local attributes
 ! ************************************************************************************************
 subroutine read_attrb(nHRU,attrStruct,typeStruct,err,message)
 ! provide access to subroutines
 USE netcdf
 USE netcdf_util_module,only:nc_file_open          ! open netcdf file
 USE nr_utility_module,only:arth
 USE ascii_util_module,only:file_open              ! open ascii file
 USE ascii_util_module,only:split_line             ! extract the list of variable names from the character string
 USE ascii_util_module,only:get_vlines             ! read a vector of non-comment lines from an ASCII file
 ! provide access to derived data types
 USE data_types,only:spatial_int                   ! x%hru(:)%var(:)     (i4b)
 USE data_types,only:spatial_double                ! x%hru(:)%var(:)     (dp)
 ! provide access to global data
 USE summaFileManager,only:SETNGS_PATH             ! path for metadata files
 USE summaFileManager,only:LOCAL_ATTRIBUTES        ! file containing information on local attributes
 USE globalData,only:attr_meta,type_meta           ! metadata structures
 USE var_lookup,only:iLookATTR,iLookTYPE           ! named variables for elements of the data structures
 USE get_ixname_module,only:get_ixAttr,get_ixType  ! access function to find index of elements in structure
 implicit none
 ! define input
 integer(i4b),intent(in)              :: nHRU            ! number of hydrologic response units
 ! define output
 type(spatial_double),intent(inout)   :: attrStruct      ! local attributes for each HRU
 type(spatial_int),intent(inout)      :: typeStruct      ! local classification of soil veg etc. for each HRU
 integer(i4b),intent(out)             :: err             ! error code
 character(*),intent(out)             :: message         ! error message
 ! define general variables
 real(dp),parameter                   :: missingDouble=-9999._dp  ! missing data
 integer(i4b),parameter               :: missingInteger=-9999     ! missing data
 character(len=256)                   :: cmessage        ! error message for downwind routine
 character(LEN=256)                   :: infile          ! input filename
<<<<<<< HEAD
 integer(i4b)                         :: unt             ! file unit (free unit output from file_open)
 integer(i4b)                         :: iline           ! loop through lines in the file
 integer(i4b),parameter               :: maxLines=1000   ! maximum lines in the file
 character(LEN=256)                   :: temp            ! single lime of information
=======
 integer(i4b)                         :: ivars            ! loop through varibles in the netcdf file
>>>>>>> f53934fa
 ! define local variables
 integer(i4b)                         :: ncid            ! netcdf file id
 integer(i4b)                         :: numDims         ! number of dimensions for netcdf variable
 integer(i4b)                         :: mode            ! netCDF file open mode
 integer(i4b)                         :: var_type        ! type of netcdf variable (e.g. integer, double, float)
 integer(i4b)                         :: varid           ! netcdf variable id
 character(LEN=nf90_max_name)         :: var_name        ! character array of netcdf variable name
 integer(i4b),parameter               :: categorical=101 ! named variable to denote categorical data
 integer(i4b),parameter               :: numerical=102   ! named variable to denote numerical data
 integer(i4b),allocatable             :: varType(:)      ! type of variable (categorical or numerical)
 integer(i4b),allocatable             :: varIndx(:)      ! index of variable within its data structure
 integer(i4b)                         :: nvar            ! number of variables in netcdf local attribute file
 integer(i4b)                         :: iAtt            ! index of an attribute name
 integer(i4b)                         :: iHRU            ! index of an HRU
<<<<<<< HEAD
=======
 integer(i4b)                         :: iGRU            ! index of an GRU
>>>>>>> f53934fa
 integer(i4b)                         :: nAtt            ! number of model attributes
 integer(i4b)                         :: nVar_attr       ! number of variables in the model attribute structure
 integer(i4b)                         :: nVar_type       ! number of variables in the model category structure
 logical(lgt),allocatable             :: checkType(:)    ! vector to check if we have all desired categorical values
 logical(lgt),allocatable             :: checkAttr(:)    ! vector to check if we have all desired local attributes
<<<<<<< HEAD
=======
 integer(i4b)                         :: ix_gru             ! index of current gru
 integer(i4b)                         :: ix_hru             ! index of current hru
 integer(i4b)                         :: ix                 ! index of current GRU
 integer(i4b),allocatable             :: gru_ix(:)          ! sequential index of GRUs
 integer(i4b),allocatable             :: hru_ix(:)          ! sequential index of hru over entire domain
 integer(i4b),allocatable             :: hru2gru_ixGRU(:)   ! sequential index of GRU for each HRU
 integer(i4b),allocatable             :: hru2gru_ixHRU(:)   ! squential index of HRUs in each GRUs
 integer(i4b),allocatable             :: hru_id(:)          ! unique id of hru over entire domain
 integer(i4b),allocatable             :: gru_id(:)          ! unique ids of GRUs
 integer(i4b),allocatable             :: hru2gru_id(:)      ! unique GRU ids at each HRUare
 integer(i4b),allocatable             :: categorical_var(:) ! temporary categorical variable from local attributes netcdf file
 real(dp),allocatable                 :: numeric_var(:)     ! temporary numeric variable from local attributes netcdf file
 ! define indicators for different data structures
 integer(i4b),parameter               :: ixType=1           ! indicator for type_gru structure
 integer(i4b),parameter               :: ixAttr=2           ! indicator for attr_gru structure 
 integer(i4b), parameter              :: imiss = -999       ! missing value for variable id

>>>>>>> f53934fa
 ! Start procedure here
 err=0; message="read_attrb/"

 ! **********************************************************************************************
 ! (0) get number of variables in each data structure
 ! **********************************************************************************************
 nVar_attr = size(attr_meta)
 nVar_type = size(type_meta)
 ! allocate space for the check vectors
 allocate(checkType(nVar_type),checkAttr(nVar_attr),stat=err)
 if(err/=0)then; err=20; message=trim(message)//'problem allocating space for variable check vectors'; return; endif
 checkType(:) = .false.
 checkAttr(:) = .false.

 !total number of local attributes
 nAtt = nVar_attr + nVar_type

 ! **********************************************************************************************
 ! (1) open files, etc.
 ! **********************************************************************************************
 ! build filename
 infile = trim(SETNGS_PATH)//trim(LOCAL_ATTRIBUTES)
 ! open file
 mode=nf90_NoWrite
 call nc_file_open(trim(infile), mode, ncid, err, cmessage)
 if(err/=0)then; message=trim(message)//trim(cmessage); return; endif

 ! allocate space for local attributes, both numerical and categorical
 call alloc_attr(nGRU,err,cmessage); if(err/=0)then; message=trim(message)//trim(cmessage); return; endif
 call alloc_type(nGRU,err,cmessage); if(err/=0)then; message=trim(message)//trim(cmessage); return; endif

 ! allocate space for user input mapping vectors
 allocate(gru_id(nGRU),hru_id(nHRU),hru2gru_id(nHRU),stat=err)
 if(err/=0)then; err=20; message=trim(message)//'problem allocating space for user input gru-hru mapping vectors'; return; endif

 !allocate space for local mapping vectors
 allocate(hru2gru_ixGRU(nHRU),hru2gru_ixHRU(nHRU),gru_ix(nGRU),hru_ix(nHRU),stat=err)
 if(err/=0)then; err=20; message=trim(message)//'problem allocating space for local mapping vectors'; return; endif


 ! **********************************************************************************************
 ! (2) read mapping vectors and populate mapping structures
 ! **********************************************************************************************

 ! read gru_id from netcdf file
 err = nf90_inq_varid(ncid, "gruId", varid)
 if(err/=0)then; message=trim(message)//'problem inquiring gruId'; return; endif
 err = nf90_get_var(ncid,varid,gru_id)
 if(err/=0)then; message=trim(message)//'problem reading gruId'; return; endif
 ! read hruIndex from netcdf file
 err = nf90_inq_varid(ncid, "hruId", varid)
 if(err/=0)then; message=trim(message)//'problem inquiring hruId'; return; endif
 err = nf90_get_var(ncid,varid,hru_id)
 if(err/=0)then; message=trim(message)//'problem reading hruId'; return; endif
 ! read hru2gru_id from netcdf file
 err = nf90_inq_varid(ncid, "hru2gruId", varid)
 if(err/=0)then; message=trim(message)//'problem inquiring hru2gruId'; return; endif
 err = nf90_get_var(ncid,varid,hru2gru_id)
 if(err/=0)then; message=trim(message)//'problem reading hru2gruId'; return; endif

 ! defining the indexes for the GRUs and HRUs
 gru_ix = arth(1,1,nGRU)
 hru_ix = arth(1,1,nHRU)

 ! create local mapping vectors
 do iGRU=1,nGRU
  ix=gru_ix(iGRU)
  where(hru2gru_id == gru_id(iGRU))
    hru2gru_ixGRU = ix
    hru2gru_ixHRU = arth(1,1,gru_struc(iGRU)%hruCount)
  endwhere
 enddo

 ! fill global mapping structures
 !gru_struc contains the HRU index for HRUs in GRUs and the unique HRU id for each HRU in each GRU
 !index_map contains the GRU index associated with each HRU and the global HRU index (1-nHRU)
 if(associated(gru_struc) .and. associated (index_map) )then
  do iHRU=1, nHRU
   gru_struc(hru2gru_ixGRU(iHRU))%hru(hru2gru_ixHRU(iHRU))%hru_ix = hru_ix(iHRU)   ! HRU index
   gru_struc(hru2gru_ixGRU(iHRU))%hru(hru2gru_ixHRU(iHRU))%hru_id = hru_id(iHRU)   ! HRU id

   index_map(hru2gru_ixHRU(iHRU))%gru_ix = hru2gru_ixGRU(iHRU)  !GRU index for each HRU
   index_map(hru2gru_ixHRU(iHRU))%ihru   = hru2gru_ixHRU(iHRU)  !HRU index for each HRU
  enddo
 else
  err = 40
  if(err/=0)then; message=trim(message)//'gru_struc and/or index_map not associated'; return; endif
 end if

 ! **********************************************************************************************
 ! (3) read local attributes
 ! **********************************************************************************************

 !run through netcdf file
 !how many variables are there?
 err = nf90_inquire(ncid, nvariables=nvar)
 call netcdf_err(err,message); if (err/=0) return

 allocate(varType(nAtt),varIndx(nAtt), stat=err)
 if(err/=0)then; err=20; message=trim(message)//'unable to allocate space for the variable type and index'; return; endif
 ! initialize variables as missing
 varType(:) = missingInteger
 varIndx(:) = missingInteger

 !loop through variables in netcdf file and pull out local attributes
 iAtt = 1
 do ivars=1,nvar
  !inqure about current variable name, type, number of dimensions
  err = nf90_inquire_variable(ncid,ivars,name=var_name,xtype=var_type,ndims=numDims)
  if(err/=0)then; message=trim(message)//'problem inquiring variable: '//trim(var_name); return; endif

  ! find attribute name
  select case(trim(var_name))
   ! categorical data
   case('hruId','vegTypeIndex','soilTypeIndex','slopeTypeIndex','downHRUindex')
    varType(iAtt) = categorical
    if(trim(var_name) == "hruId") then
     varIndx(iAtt) = get_ixType("hruIndex")
    else
     varIndx(iAtt) = get_ixType(var_name)
    end if
    checkType(varIndx(iAtt)) = .true.
    ! check that the variable could be identified in the data structure
    if(varIndx(iAtt) < 1)then; err=20; message=trim(message)//'unable to find variable ['//trim(var_name)//'] in data structure'; return; endif
    !allocate space for attribute
    if(allocated(categorical_var))then
      deallocate(categorical_var)
    end if
    allocate(categorical_var(nHRU),stat=err)
    if(err/=0)then; err=20; message=trim(message)//'unable to allocate space for netcdf variable ['//trim(var_name)//']'; return; endif
    !grab variable from netcdf file
    err = nf90_get_var(ncid,ivars,categorical_var)
    if(err/=0)then; message=trim(message)//'problem reading: '//trim(var_name); return; endif
    ! set attribute to GRU & HRU
    do iHRU=1,nHRU
     ix_gru = index_map(iHRU)%gru_ix
     ix_hru = index_map(iHRU)%ihru
     type_gru(ix_gru)%hru(ix_hru)%var(varIndx(iAtt)) = categorical_var(iHRU)
    end do
    iAtt = iAtt + 1

   ! numerical data
   case('latitude','longitude','elevation','tan_slope','contourLength','HRUarea','mHeight')
    varType(iAtt) = numerical
    varIndx(iAtt) = get_ixAttr(var_name)
    checkAttr(varIndx(iAtt)) = .true.
    ! check that the variable could be identified in the data structure
    if(varIndx(iAtt) < 1)then; err=20; message=trim(message)//'unable to find variable ['//trim(var_name)//'] in data structure'; return; endif
    !allocate space for attribute
    if(allocated(numeric_var))then
      deallocate(numeric_var)
    end if
    allocate(numeric_var(nHRU),stat=err)
    if(err/=0)then; err=20; message=trim(message)//'unable to allocate space for netcdf variable ['//trim(var_name)//']'; return; endif
    !grab variable from netcdf file
    err = nf90_get_var(ncid,ivars,numeric_var)
    if(err/=0)then; message=trim(message)//'problem reading: '//trim(var_name); return; endif
    ! set attribute to GRU & HRU
    do iHRU=1,nHRU
     ix_gru = index_map(iHRU)%gru_ix
     ix_hru = index_map(iHRU)%ihru
     attr_gru(ix_gru)%hru(ix_hru)%var(varIndx(iAtt)) = numeric_var(iHRU)
    end do
    iAtt = iAtt + 1
   !for mapping varibles, do nothing
   case('hru2gruId','gruId')
   ! check that variables are what we expect
   case default
    message=trim(message)//'unknown variable ['//trim(var_name)//'] in local attributes file'
    err=20; return
  end select
 end do! (looping through netcdf local attribute file)

! check that we have all desired categorical variables
 if(any(.not.checkType))then
  do iAtt=1,nVar_type
   if(.not.checkType(iAtt))then; err=20; message=trim(message)//'missing variable ['//trim(type_meta(iAtt)%varname)//'] in local attributes file'; return; endif
  end do
 endif
 ! check that we have all desired local attributes
 if(any(.not.checkAttr))then
  do iAtt=1,nVar_attr
   if(.not.checkAttr(iAtt))then; err=20; message=trim(message)//'missing variable ['//trim(attr_meta(iAtt)%varname)//'] in local attributes file'; return; endif
  end do
 endif

<<<<<<< HEAD

 ! **********************************************************************************************
 ! (3) read attributes for each HRU, and allocate space
 ! **********************************************************************************************
 ! get a list of character strings from non-comment lines
 call get_vlines(unt,dataLines,err,cmessage)
 if(err/=0)then; message=trim(message)//trim(cmessage); return; endif
 ! close the file unit
 close(unt)

 ! check the number of HRUs
 if(size(dataLines)/=nHRU)then; err=20; message=trim(message)//'unexpected number of HRUs'; return; endif

 ! **********************************************************************************************
 ! (4) put data in the structures
 ! **********************************************************************************************
 ! loop through HRUs
 do iHRU=1,nHRU
  ! split the line into an array of words
  call split_line(dataLines(iHRU),attData,err,cmessage)
  if(err/=0)then; message=trim(message)//trim(cmessage); return; endif
  if(size(attData) /= nAtt)then; err=20; message=trim(message)//'number of attributes does not match expected number of attributes'; return; endif
  ! put attributes in the appropriate structures
  do iAtt=1,nAtt
   select case(varType(iAtt))
    case(numerical);   read(attData(iAtt),*,iostat=err) attrStruct%hru(iHRU)%var(varIndx(iAtt))
    case(categorical); read(attData(iAtt),*,iostat=err) typeStruct%hru(iHRU)%var(varIndx(iAtt))
    case default; err=20; message=trim(message)//'unable to find type of attribute (categorical or numerical)'; return
   end select
   if(err/=0)then; err=20; message=trim(message)//'problem with internal read of attribute data'; return; endif
  end do  ! (looping through model attributes)
 end do  ! (looping through HRUs)
=======
! test
! do iGRU=1,nGRU
! do iHRU=1,nHRU
!  print*, '*****'
!  print*, 'hruIndex       = ', type_gru(iGRU)%hru(iHRU)%var(iLookTYPE%hruIndex)
!  print*, 'latitude       = ', attr_gru(iGRU)%hru(iHRU)%var(iLookATTR%latitude)
!  print*, 'longitude      = ', attr_gru(iGRU)%hru(iHRU)%var(iLookATTR%longitude)
!  print*, 'elevation      = ', attr_gru(iGRU)%hru(iHRU)%var(iLookATTR%elevation)
!  print*, 'mHeight        = ', attr_gru(iGRU)%hru(iHRU)%var(iLookATTR%mHeight)
!  print*, 'vegTypeIndex   = ', type_gru(iGRU)%hru(iHRU)%var(iLookTYPE%vegTypeIndex)
!  print*, 'soilTypeIndex  = ', type_gru(iGRU)%hru(iHRU)%var(iLookTYPE%soilTypeIndex)
!  print*, 'slopeTypeIndex = ', type_gru(iGRU)%hru(iHRU)%var(iLookTYPE%slopeTypeIndex)
! end do ! (looping through HRUs)
! end do ! (looping through GRUs)
 !pause
>>>>>>> f53934fa

 ! **********************************************************************************************
 ! (5) deallocate space
 ! **********************************************************************************************
 deallocate(varType,varIndx,checkType,checkAttr, stat=err)
 if(err/=0)then; err=20; message=trim(message)//'problem deallocating space'; return; endif

 end subroutine read_attrb
<<<<<<< HEAD
=======


 ! **********************************************************************************************************
 ! private subroutine netcdf_err: error control
 ! **********************************************************************************************************
 subroutine netcdf_err(err,message)
 ! used to handle errors for NetCDF calls
 use netcdf
 implicit none
 ! declare dummies
 integer(i4b), intent(inout)   :: err
 character(*), intent(inout)   :: message
 ! start procedure here
 if (err/=nf90_noerr) then
  message=trim(message)//"["//trim(nf90_strerror(err))//"]"
  err=200
 endif
 end subroutine netcdf_err
>>>>>>> f53934fa


end module read_attrb_module<|MERGE_RESOLUTION|>--- conflicted
+++ resolved
@@ -28,7 +28,7 @@
  ! ************************************************************************************************
  ! public subroutine read_attrb: read information on local attributes
  ! ************************************************************************************************
- subroutine read_attrb(nHRU,attrStruct,typeStruct,err,message)
+ subroutine read_attrb(nGRU,nHRU,attrStruct,typeStruct,err,message)
  ! provide access to subroutines
  USE netcdf
  USE netcdf_util_module,only:nc_file_open          ! open netcdf file
@@ -37,20 +37,23 @@
  USE ascii_util_module,only:split_line             ! extract the list of variable names from the character string
  USE ascii_util_module,only:get_vlines             ! read a vector of non-comment lines from an ASCII file
  ! provide access to derived data types
- USE data_types,only:spatial_int                   ! x%hru(:)%var(:)     (i4b)
- USE data_types,only:spatial_double                ! x%hru(:)%var(:)     (dp)
+ USE data_types,only:gru_hru_int                   ! x%gru(:)%hru(:)%var(:)     (i4b)
+ USE data_types,only:gru_hru_double                ! x%gru(:)%hru(:)%var(:)     (dp)
  ! provide access to global data
  USE summaFileManager,only:SETNGS_PATH             ! path for metadata files
  USE summaFileManager,only:LOCAL_ATTRIBUTES        ! file containing information on local attributes
+ USE globalData,only:gru_struc                     ! gru-hru mapping structure
+ USE globalData,only:index_map                     ! hru-gru mapping structure
  USE globalData,only:attr_meta,type_meta           ! metadata structures
  USE var_lookup,only:iLookATTR,iLookTYPE           ! named variables for elements of the data structures
  USE get_ixname_module,only:get_ixAttr,get_ixType  ! access function to find index of elements in structure
  implicit none
  ! define input
- integer(i4b),intent(in)              :: nHRU            ! number of hydrologic response units
+ integer(i4b),intent(in)              :: nGRU            ! number of grouped response units
+ integer(i4b),intent(in)              :: nHRU            ! number of global hydrologic response units
  ! define output
- type(spatial_double),intent(inout)   :: attrStruct      ! local attributes for each HRU
- type(spatial_int),intent(inout)      :: typeStruct      ! local classification of soil veg etc. for each HRU
+ type(gru_hru_double),intent(inout)   :: attrStruct      ! local attributes for each HRU
+ type(gru_hru_int),intent(inout)      :: typeStruct      ! local classification of soil veg etc. for each HRU
  integer(i4b),intent(out)             :: err             ! error code
  character(*),intent(out)             :: message         ! error message
  ! define general variables
@@ -58,14 +61,7 @@
  integer(i4b),parameter               :: missingInteger=-9999     ! missing data
  character(len=256)                   :: cmessage        ! error message for downwind routine
  character(LEN=256)                   :: infile          ! input filename
-<<<<<<< HEAD
- integer(i4b)                         :: unt             ! file unit (free unit output from file_open)
- integer(i4b)                         :: iline           ! loop through lines in the file
- integer(i4b),parameter               :: maxLines=1000   ! maximum lines in the file
- character(LEN=256)                   :: temp            ! single lime of information
-=======
  integer(i4b)                         :: ivars            ! loop through varibles in the netcdf file
->>>>>>> f53934fa
  ! define local variables
  integer(i4b)                         :: ncid            ! netcdf file id
  integer(i4b)                         :: numDims         ! number of dimensions for netcdf variable
@@ -80,27 +76,22 @@
  integer(i4b)                         :: nvar            ! number of variables in netcdf local attribute file
  integer(i4b)                         :: iAtt            ! index of an attribute name
  integer(i4b)                         :: iHRU            ! index of an HRU
-<<<<<<< HEAD
-=======
  integer(i4b)                         :: iGRU            ! index of an GRU
->>>>>>> f53934fa
  integer(i4b)                         :: nAtt            ! number of model attributes
  integer(i4b)                         :: nVar_attr       ! number of variables in the model attribute structure
  integer(i4b)                         :: nVar_type       ! number of variables in the model category structure
  logical(lgt),allocatable             :: checkType(:)    ! vector to check if we have all desired categorical values
  logical(lgt),allocatable             :: checkAttr(:)    ! vector to check if we have all desired local attributes
-<<<<<<< HEAD
-=======
+ ! define mapping variables
  integer(i4b)                         :: ix_gru             ! index of current gru
  integer(i4b)                         :: ix_hru             ! index of current hru
- integer(i4b)                         :: ix                 ! index of current GRU
  integer(i4b),allocatable             :: gru_ix(:)          ! sequential index of GRUs
  integer(i4b),allocatable             :: hru_ix(:)          ! sequential index of hru over entire domain
  integer(i4b),allocatable             :: hru2gru_ixGRU(:)   ! sequential index of GRU for each HRU
  integer(i4b),allocatable             :: hru2gru_ixHRU(:)   ! squential index of HRUs in each GRUs
  integer(i4b),allocatable             :: hru_id(:)          ! unique id of hru over entire domain
  integer(i4b),allocatable             :: gru_id(:)          ! unique ids of GRUs
- integer(i4b),allocatable             :: hru2gru_id(:)      ! unique GRU ids at each HRUare
+ integer(i4b),allocatable             :: hru2gru_id(:)      ! unique GRU ids at each HRU
  integer(i4b),allocatable             :: categorical_var(:) ! temporary categorical variable from local attributes netcdf file
  real(dp),allocatable                 :: numeric_var(:)     ! temporary numeric variable from local attributes netcdf file
  ! define indicators for different data structures
@@ -108,7 +99,6 @@
  integer(i4b),parameter               :: ixAttr=2           ! indicator for attr_gru structure 
  integer(i4b), parameter              :: imiss = -999       ! missing value for variable id
 
->>>>>>> f53934fa
  ! Start procedure here
  err=0; message="read_attrb/"
 
@@ -123,7 +113,7 @@
  checkType(:) = .false.
  checkAttr(:) = .false.
 
- !total number of local attributes
+ ! total number of local attributes
  nAtt = nVar_attr + nVar_type
 
  ! **********************************************************************************************
@@ -136,62 +126,66 @@
  call nc_file_open(trim(infile), mode, ncid, err, cmessage)
  if(err/=0)then; message=trim(message)//trim(cmessage); return; endif
 
- ! allocate space for local attributes, both numerical and categorical
- call alloc_attr(nGRU,err,cmessage); if(err/=0)then; message=trim(message)//trim(cmessage); return; endif
- call alloc_type(nGRU,err,cmessage); if(err/=0)then; message=trim(message)//trim(cmessage); return; endif
-
- ! allocate space for user input mapping vectors
- allocate(gru_id(nGRU),hru_id(nHRU),hru2gru_id(nHRU),stat=err)
- if(err/=0)then; err=20; message=trim(message)//'problem allocating space for user input gru-hru mapping vectors'; return; endif
-
- !allocate space for local mapping vectors
- allocate(hru2gru_ixGRU(nHRU),hru2gru_ixHRU(nHRU),gru_ix(nGRU),hru_ix(nHRU),stat=err)
- if(err/=0)then; err=20; message=trim(message)//'problem allocating space for local mapping vectors'; return; endif
-
+ ! allocate space for GRU indices
+ allocate(gru_id(nGRU),gru_ix(nGRU),stat=err)
+ if(err/=0)then; err=20; message=trim(message)//'problem allocating space for GRU indices'; return; endif
+
+ ! allocate space for hru-gru mapping vectors
+ allocate(hru_id(nHRU),hru_ix(nHRU),hru2gru_id(nHRU),hru2gru_ixGRU(nHRU),hru2gru_ixHRU(nHRU), stat=err)
+ if(err/=0)then; err=20; message=trim(message)//'problem allocating space for gru-hru mapping vectors'; return; endif
 
  ! **********************************************************************************************
  ! (2) read mapping vectors and populate mapping structures
  ! **********************************************************************************************
 
  ! read gru_id from netcdf file
- err = nf90_inq_varid(ncid, "gruId", varid)
- if(err/=0)then; message=trim(message)//'problem inquiring gruId'; return; endif
- err = nf90_get_var(ncid,varid,gru_id)
- if(err/=0)then; message=trim(message)//'problem reading gruId'; return; endif
+ err = nf90_inq_varid(ncid, "gruId", varid); if(err/=0)then; message=trim(message)//'problem finding gruId'; return; endif
+ err = nf90_get_var(ncid,varid,gru_id);      if(err/=0)then; message=trim(message)//'problem reading gruId'; return; endif
+
  ! read hruIndex from netcdf file
- err = nf90_inq_varid(ncid, "hruId", varid)
- if(err/=0)then; message=trim(message)//'problem inquiring hruId'; return; endif
- err = nf90_get_var(ncid,varid,hru_id)
- if(err/=0)then; message=trim(message)//'problem reading hruId'; return; endif
+ err = nf90_inq_varid(ncid, "hruId", varid); if(err/=0)then; message=trim(message)//'problem finding hruId'; return; endif
+ err = nf90_get_var(ncid,varid,hru_id);      if(err/=0)then; message=trim(message)//'problem reading hruId'; return; endif
+
  ! read hru2gru_id from netcdf file
- err = nf90_inq_varid(ncid, "hru2gruId", varid)
- if(err/=0)then; message=trim(message)//'problem inquiring hru2gruId'; return; endif
- err = nf90_get_var(ncid,varid,hru2gru_id)
- if(err/=0)then; message=trim(message)//'problem reading hru2gruId'; return; endif
-
- ! defining the indexes for the GRUs and HRUs
+ err = nf90_inq_varid(ncid, "hru2gruId", varid); if(err/=0)then; message=trim(message)//'problem finding hru2gruId'; return; endif
+ err = nf90_get_var(ncid,varid,hru2gru_id);      if(err/=0)then; message=trim(message)//'problem reading hru2gruId'; return; endif
+
+ ! define the HRU and GRU indices
  gru_ix = arth(1,1,nGRU)
  hru_ix = arth(1,1,nHRU)
 
  ! create local mapping vectors
  do iGRU=1,nGRU
-  ix=gru_ix(iGRU)
+  ! check
+  if(count(hru2gru_id == gru_id(iGRU))/=gru_struc(iGRU)%hruCount)then
+   write(message,'(a,1x,i0)') trim(message)//'unexpected number of HRUs for GRU', iGRU
+   err=20; return
+  endif
+  ! define indices
   where(hru2gru_id == gru_id(iGRU))
-    hru2gru_ixGRU = ix
-    hru2gru_ixHRU = arth(1,1,gru_struc(iGRU)%hruCount)
+   hru2gru_ixGRU = gru_ix(iGRU)                       ! index of the GRU, for which a global HRU is within
+   hru2gru_ixHRU = arth(1,1,gru_struc(iGRU)%hruCount) ! indices of the local HRUs for each GRU
   endwhere
  enddo
 
  ! fill global mapping structures
- !gru_struc contains the HRU index for HRUs in GRUs and the unique HRU id for each HRU in each GRU
- !index_map contains the GRU index associated with each HRU and the global HRU index (1-nHRU)
- if(associated(gru_struc) .and. associated (index_map) )then
-  do iHRU=1, nHRU
-   gru_struc(hru2gru_ixGRU(iHRU))%hru(hru2gru_ixHRU(iHRU))%hru_ix = hru_ix(iHRU)   ! HRU index
-   gru_struc(hru2gru_ixGRU(iHRU))%hru(hru2gru_ixHRU(iHRU))%hru_id = hru_id(iHRU)   ! HRU id
-
-   index_map(hru2gru_ixHRU(iHRU))%gru_ix = hru2gru_ixGRU(iHRU)  !GRU index for each HRU
-   index_map(hru2gru_ixHRU(iHRU))%ihru   = hru2gru_ixHRU(iHRU)  !HRU index for each HRU
+ ! gru_struc contains the HRU index for HRUs in GRUs and the unique HRU id for each HRU in each GRU
+ ! index_map contains the GRU index associated with each HRU and the global HRU index (1-nHRU)
+ if(allocated(gru_struc) .and. allocated(index_map) )then
+  do iHRU=1,nHRU
+
+   ! get indices
+   ix_gru = hru2gru_ixGRU(iHRU) ! index of the GRU, for which a global HRU is within
+   ix_hru = hru2gru_ixHRU(iHRU) ! index of the local HRU within each GRU
+
+   ! GRU index and id, for each global HRU
+   index_map(iHRU)%gru_ix = ix_gru  ! GRU index for each HRU
+   index_map(iHRU)%ihru   = ix_hru  ! HRU index for each HRU
+
+   ! global HRU index and id, for HRUs in GRUs
+   gru_struc(ix_gru)%hruInfo(ix_hru)%hru_ix = hru_ix(iHRU)   ! global HRU index
+   gru_struc(ix_gru)%hruInfo(ix_hru)%hru_id = hru_id(iHRU)   ! global HRU id
+
   enddo
  else
   err = 40
@@ -202,8 +196,8 @@
  ! (3) read local attributes
  ! **********************************************************************************************
 
- !run through netcdf file
- !how many variables are there?
+ ! run through netcdf file
+ ! how many variables are there?
  err = nf90_inquire(ncid, nvariables=nvar)
  call netcdf_err(err,message); if (err/=0) return
 
@@ -213,17 +207,27 @@
  varType(:) = missingInteger
  varIndx(:) = missingInteger
 
- !loop through variables in netcdf file and pull out local attributes
+ ! allocate space for attributes
+ if(allocated(categorical_var)) deallocate(categorical_var)
+ if(allocated(numeric_var))     deallocate(numeric_var)
+ allocate(categorical_var(nHRU), numeric_var(nHRU), stat=err)
+ if(err/=0)then; err=20; message=trim(message)//'unable to allocate space for netcdf attributes'; return; endif
+
+ ! loop through variables in netcdf file and pull out local attributes
  iAtt = 1
  do ivars=1,nvar
-  !inqure about current variable name, type, number of dimensions
+
+  ! inqure about current variable name, type, number of dimensions
   err = nf90_inquire_variable(ncid,ivars,name=var_name,xtype=var_type,ndims=numDims)
   if(err/=0)then; message=trim(message)//'problem inquiring variable: '//trim(var_name); return; endif
 
   ! find attribute name
   select case(trim(var_name))
-   ! categorical data
+
+   ! ** categorical data
    case('hruId','vegTypeIndex','soilTypeIndex','slopeTypeIndex','downHRUindex')
+
+    ! get the index of the variable
     varType(iAtt) = categorical
     if(trim(var_name) == "hruId") then
      varIndx(iAtt) = get_ixType("hruIndex")
@@ -231,63 +235,64 @@
      varIndx(iAtt) = get_ixType(var_name)
     end if
     checkType(varIndx(iAtt)) = .true.
+
     ! check that the variable could be identified in the data structure
     if(varIndx(iAtt) < 1)then; err=20; message=trim(message)//'unable to find variable ['//trim(var_name)//'] in data structure'; return; endif
-    !allocate space for attribute
-    if(allocated(categorical_var))then
-      deallocate(categorical_var)
-    end if
-    allocate(categorical_var(nHRU),stat=err)
+
     if(err/=0)then; err=20; message=trim(message)//'unable to allocate space for netcdf variable ['//trim(var_name)//']'; return; endif
-    !grab variable from netcdf file
+
+    ! grab variable from netcdf file
     err = nf90_get_var(ncid,ivars,categorical_var)
     if(err/=0)then; message=trim(message)//'problem reading: '//trim(var_name); return; endif
+
     ! set attribute to GRU & HRU
     do iHRU=1,nHRU
      ix_gru = index_map(iHRU)%gru_ix
      ix_hru = index_map(iHRU)%ihru
-     type_gru(ix_gru)%hru(ix_hru)%var(varIndx(iAtt)) = categorical_var(iHRU)
+     typeStruct%gru(ix_gru)%hru(ix_hru)%var(varIndx(iAtt)) = categorical_var(iHRU)
     end do
     iAtt = iAtt + 1
 
-   ! numerical data
+   ! ** numerical data
    case('latitude','longitude','elevation','tan_slope','contourLength','HRUarea','mHeight')
+
+    ! get the index of the variable
     varType(iAtt) = numerical
     varIndx(iAtt) = get_ixAttr(var_name)
     checkAttr(varIndx(iAtt)) = .true.
+
     ! check that the variable could be identified in the data structure
     if(varIndx(iAtt) < 1)then; err=20; message=trim(message)//'unable to find variable ['//trim(var_name)//'] in data structure'; return; endif
-    !allocate space for attribute
-    if(allocated(numeric_var))then
-      deallocate(numeric_var)
-    end if
-    allocate(numeric_var(nHRU),stat=err)
-    if(err/=0)then; err=20; message=trim(message)//'unable to allocate space for netcdf variable ['//trim(var_name)//']'; return; endif
-    !grab variable from netcdf file
+
+    ! grab variable from netcdf file
     err = nf90_get_var(ncid,ivars,numeric_var)
     if(err/=0)then; message=trim(message)//'problem reading: '//trim(var_name); return; endif
+
     ! set attribute to GRU & HRU
     do iHRU=1,nHRU
      ix_gru = index_map(iHRU)%gru_ix
      ix_hru = index_map(iHRU)%ihru
-     attr_gru(ix_gru)%hru(ix_hru)%var(varIndx(iAtt)) = numeric_var(iHRU)
+     attrStruct%gru(ix_gru)%hru(ix_hru)%var(varIndx(iAtt)) = numeric_var(iHRU)
     end do
     iAtt = iAtt + 1
-   !for mapping varibles, do nothing
-   case('hru2gruId','gruId')
+
+   ! for mapping varibles, do nothing (information read above)
+   case('hru2gruId','gruId'); cycle
+
    ! check that variables are what we expect
-   case default
-    message=trim(message)//'unknown variable ['//trim(var_name)//'] in local attributes file'
-    err=20; return
-  end select
- end do! (looping through netcdf local attribute file)
-
-! check that we have all desired categorical variables
+   case default; message=trim(message)//'unknown variable ['//trim(var_name)//'] in local attributes file'; err=20; return
+
+  end select ! select variable
+
+ end do ! (looping through netcdf local attribute file)
+
+ ! check that we have all desired categorical variables
  if(any(.not.checkType))then
   do iAtt=1,nVar_type
    if(.not.checkType(iAtt))then; err=20; message=trim(message)//'missing variable ['//trim(type_meta(iAtt)%varname)//'] in local attributes file'; return; endif
   end do
  endif
+
  ! check that we have all desired local attributes
  if(any(.not.checkAttr))then
   do iAtt=1,nVar_attr
@@ -295,57 +300,6 @@
   end do
  endif
 
-<<<<<<< HEAD
-
- ! **********************************************************************************************
- ! (3) read attributes for each HRU, and allocate space
- ! **********************************************************************************************
- ! get a list of character strings from non-comment lines
- call get_vlines(unt,dataLines,err,cmessage)
- if(err/=0)then; message=trim(message)//trim(cmessage); return; endif
- ! close the file unit
- close(unt)
-
- ! check the number of HRUs
- if(size(dataLines)/=nHRU)then; err=20; message=trim(message)//'unexpected number of HRUs'; return; endif
-
- ! **********************************************************************************************
- ! (4) put data in the structures
- ! **********************************************************************************************
- ! loop through HRUs
- do iHRU=1,nHRU
-  ! split the line into an array of words
-  call split_line(dataLines(iHRU),attData,err,cmessage)
-  if(err/=0)then; message=trim(message)//trim(cmessage); return; endif
-  if(size(attData) /= nAtt)then; err=20; message=trim(message)//'number of attributes does not match expected number of attributes'; return; endif
-  ! put attributes in the appropriate structures
-  do iAtt=1,nAtt
-   select case(varType(iAtt))
-    case(numerical);   read(attData(iAtt),*,iostat=err) attrStruct%hru(iHRU)%var(varIndx(iAtt))
-    case(categorical); read(attData(iAtt),*,iostat=err) typeStruct%hru(iHRU)%var(varIndx(iAtt))
-    case default; err=20; message=trim(message)//'unable to find type of attribute (categorical or numerical)'; return
-   end select
-   if(err/=0)then; err=20; message=trim(message)//'problem with internal read of attribute data'; return; endif
-  end do  ! (looping through model attributes)
- end do  ! (looping through HRUs)
-=======
-! test
-! do iGRU=1,nGRU
-! do iHRU=1,nHRU
-!  print*, '*****'
-!  print*, 'hruIndex       = ', type_gru(iGRU)%hru(iHRU)%var(iLookTYPE%hruIndex)
-!  print*, 'latitude       = ', attr_gru(iGRU)%hru(iHRU)%var(iLookATTR%latitude)
-!  print*, 'longitude      = ', attr_gru(iGRU)%hru(iHRU)%var(iLookATTR%longitude)
-!  print*, 'elevation      = ', attr_gru(iGRU)%hru(iHRU)%var(iLookATTR%elevation)
-!  print*, 'mHeight        = ', attr_gru(iGRU)%hru(iHRU)%var(iLookATTR%mHeight)
-!  print*, 'vegTypeIndex   = ', type_gru(iGRU)%hru(iHRU)%var(iLookTYPE%vegTypeIndex)
-!  print*, 'soilTypeIndex  = ', type_gru(iGRU)%hru(iHRU)%var(iLookTYPE%soilTypeIndex)
-!  print*, 'slopeTypeIndex = ', type_gru(iGRU)%hru(iHRU)%var(iLookTYPE%slopeTypeIndex)
-! end do ! (looping through HRUs)
-! end do ! (looping through GRUs)
- !pause
->>>>>>> f53934fa
-
  ! **********************************************************************************************
  ! (5) deallocate space
  ! **********************************************************************************************
@@ -353,9 +307,6 @@
  if(err/=0)then; err=20; message=trim(message)//'problem deallocating space'; return; endif
 
  end subroutine read_attrb
-<<<<<<< HEAD
-=======
-
 
  ! **********************************************************************************************************
  ! private subroutine netcdf_err: error control
@@ -373,7 +324,6 @@
   err=200
  endif
  end subroutine netcdf_err
->>>>>>> f53934fa
 
 
 end module read_attrb_module