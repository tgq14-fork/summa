! SUMMA - Structure for Unifying Multiple Modeling Alternatives
! Copyright (C) 2014-2015 NCAR/RAL
!
! This file is part of SUMMA
!
! For more information see: http://www.ral.ucar.edu/projects/summa
!
! This program is free software: you can redistribute it and/or modify
! it under the terms of the GNU General Public License as published by
! the Free Software Foundation, either version 3 of the License, or
! (at your option) any later version.
!
! This program is distributed in the hope that it will be useful,
! but WITHOUT ANY WARRANTY; without even the implied warranty of
! MERCHANTABILITY or FITNESS FOR A PARTICULAR PURPOSE.  See the
! GNU General Public License for more details.
!
! You should have received a copy of the GNU General Public License
! along with this program.  If not, see <http://www.gnu.org/licenses/>.

module read_param_module
USE nrtype
implicit none
private
public::read_param
contains


 ! ************************************************************************************************
 ! public subroutine read_param: read trial model parameter values
 ! ************************************************************************************************
 subroutine read_param(nHRU,typeStruct,mparStruct,err,message)
 ! used to read model initial conditions
 USE summaFileManager,only:SETNGS_PATH               ! path for metadata files
 USE summaFileManager,only:PARAMETER_TRIAL           ! file with parameter trial values
 USE ascii_util_module,only:file_open                ! open file
 USE ascii_util_module,only:split_line               ! extract the list of variable names from the character string
 USE ascii_util_module,only:get_vlines               ! get a list of character strings from non-comment lines
 USE get_ixname_module,only:get_ixparam              ! access function to find index of elements in structure
 USE data_types,only:spatial_int                     ! spatial integer data type: x%hru(:)%var(:)
 USE data_types,only:spatial_double                  ! spatial double data type: x%hru(:)%var(:)
 USE var_lookup,only:iLookPARAM,iLookTYPE            ! named variables to index elements of the data vectors
 implicit none
 ! define input
 integer(i4b),        intent(in)    :: nHRU             ! number of HRUs
 type(spatial_int),   intent(in)    :: typeStruct       ! local classification of soil veg etc. for each HRU
 ! define output
 type(spatial_double),intent(inout) :: mparStruct       ! model parameters
 integer(i4b),        intent(out)   :: err              ! error code
 character(*),        intent(out)   :: message          ! error message
 ! define local variables
 character(len=1024)                :: cmessage         ! error message for downwind routine
 character(LEN=1024)                :: infile           ! input filename
 integer(i4b)                       :: unt              ! file unit (free unit output from file_open)
 integer(i4b)                       :: iline            ! loop through lines in the file
 integer(i4b),parameter             :: maxLines=1000    ! maximum lines in the file
 integer(i4b)                       :: iend             ! check for the end of the file
 integer(i4b),parameter             :: sLen=2048        ! string length for line of parameter data
 character(LEN=sLen)                :: temp             ! single line of information
 character(LEN=sLen),allocatable    :: charline(:)      ! vector of character strings
 character(LEN=64),allocatable      :: varnames(:)      ! vector of variable names
 character(LEN=64),allocatable      :: chardata(:)      ! vector of character data
 logical(lgt)                       :: checkHRU(nHRU)   ! vector of flags to check that an HRU will be populated with parameter data
 integer(i4b)                       :: hruIndex         ! HRU identifier
 integer(i4b)                       :: iHRU,jHRU,kHRU   ! index of HRU within data vector
 integer(i4b)                       :: ipar,jpar        ! index of model parameter
 integer(i4b)                       :: nPars            ! number of model parameters
 ! Start procedure here
 err=0; message="read_param/"
 ! **********************************************************************************************
 ! (1) open files, etc.
 ! **********************************************************************************************
 ! build filename
 infile = trim(SETNGS_PATH)//trim(PARAMETER_TRIAL)
 ! open file
 call file_open(trim(infile),unt,err,cmessage)
 if(err/=0)then; message=trim(message)//trim(cmessage); return; endif
 ! **********************************************************************************************
 ! (2) read the parameter names
 ! **********************************************************************************************
 ! loop through file until reach the first non-comment line (list of variable names)
 do iline=1,maxLines
  read(unt,'(a)',iostat=iend)temp; if(iend/=0)exit    ! read line of data
  if (temp(1:1)=='!')cycle
  ! extract the list of variable names from the character string
  call split_line(temp,varnames,err,cmessage)
  if(err/=0)then; message=trim(message)//trim(cmessage); return; endif
  exit
 end do
 ! save the number of parameters
 nPars = size(varnames)
 ! check that there are at least 2 "words" -- must modify at least one parameter
 if(nPars < 2)then
  message=trim(message)//'expect need to modify at least one parameter [file = '//trim(infile)//']'
  err=20; return
 endif
 ! check that the first parameter is the HRU index
 if(varnames(1) /= 'hruIndex')then
  message=trim(message)//'expect first parameter name to be the HRU index [file = '//trim(infile)//']'
  err=20; return
 endif
 ! **********************************************************************************************
 ! (3) read parameter data (continue reading from previous point in the file)
 ! **********************************************************************************************
 ! get a list of character strings from non-comment lines
 call get_vlines(unt,charline,err,cmessage)
 if(err/=0)then; message=trim(message)//trim(cmessage); return; endif
 if(size(charline) /= nHRU)then
  message=trim(message)//'incorrect number of HRUs in parameter file [file = '//trim(infile)//']'
  err=20; return
 endif
 ! **********************************************************************************************
 ! (4) populate the model parameter vectors
 ! **********************************************************************************************
 ! initialize the check HRU vector
 checkHRU(:) = .false. ! logical array to ensure that all HRUs are populated

 ! allocate space for the character data
 allocate(chardata(nPars),stat=err)
 if(err/=0)then;err=30;message=trim(message)//"problemAllocateChardata"; return; endif
<<<<<<< HEAD

 ! loop through parameter sets
=======
 ! loop through the HRUs
>>>>>>> f53934fa
 do iHRU=1,nHRU

  ! get the vector of parameters for a given layer, and the HRU index
  read(charline(iHRU),*,iostat=err) chardata
  if(err/=0)then;err=40;message=trim(message)//"problemInternalRead [data='"//trim(charline(iHRU))//"']"; return; endif

  ! get the HRU index
  read(chardata(1),*,iostat=err) hruIndex
  if(err/=0)then;err=40;message=trim(message)//"problemInternalRead [data='"//trim(chardata(1))//"']"; return; endif

  ! identify the HRU index
  do jHRU=1,nHRU
   if(hruIndex == typeStruct%hru(jHRU)%var(iLookTYPE%hruIndex))then
    kHRU=jHRU
    checkHRU(jHRU) = .true.
    exit
   endif
   if(jHRU == nHRU)then ! we get to here if we have tested the last HRU and have not exited the loop
    write(message,'(a,i0,a)') trim(message)//'unable to identify HRU in parameter file [index = ',hruIndex,'; file='//trim(infile)//']'
    err=20; return
   endif
  end do

  ! loop through the model parameters
  do ipar=2,nPars  ! start at #2 because the first "word" is the HRU index
   ! get the variable index
   jpar = get_ixparam(trim(varnames(ipar)))
   if(jpar<=0)then; err=40; message=trim(message)//"cannotFindVariableIndex[name='"//trim(varnames(ipar))//"']"; return; endif
   ! populate the appropriate element of the parameter vector
   read(chardata(ipar),*,iostat=err) mparStruct%hru(kHRU)%var(jpar)
   if(err/=0)then;err=40;message=trim(message)//"problemInternalRead[data='"//trim(chardata(ipar))//"']"; return; endif
  end do    ! (looping through model parameters)

 end do    ! (looping through HRUs)

 ! check that all HRUs are populated
 if(count(checkHRU) /= nHRU)then
  do iHRU=1,nHRU
   if(.not.checkHRU(iHRU))then
    write(message,'(a,i0,a)') trim(message)//'unable to identify HRU in parameter file [index = ',typeStruct%hru(iHRU)%var(iLookTYPE%hruIndex),'; file='//trim(infile)//']'
    err=20; return
   endif
  end do  ! looping through HRUs
 endif   ! if some HRUs are not populated

 ! **********************************************************************************************
 deallocate(varnames,charline,chardata,stat=err)
 if(err/=0)then;err=30;message=trim(message)//"problemDeallocate"; return; endif
 ! **********************************************************************************************
 end subroutine read_param


end module read_param_module<|MERGE_RESOLUTION|>--- conflicted
+++ resolved
@@ -37,15 +37,16 @@
  USE ascii_util_module,only:split_line               ! extract the list of variable names from the character string
  USE ascii_util_module,only:get_vlines               ! get a list of character strings from non-comment lines
  USE get_ixname_module,only:get_ixparam              ! access function to find index of elements in structure
- USE data_types,only:spatial_int                     ! spatial integer data type: x%hru(:)%var(:)
- USE data_types,only:spatial_double                  ! spatial double data type: x%hru(:)%var(:)
+ USE data_types,only:gru_hru_int                     ! spatial integer data type: x%hru(:)%var(:)
+ USE data_types,only:gru_hru_double                  ! spatial double data type: x%hru(:)%var(:)
+ USE globalData,only:index_map                       ! mapping from global HRUs to the elements in the data structures
  USE var_lookup,only:iLookPARAM,iLookTYPE            ! named variables to index elements of the data vectors
  implicit none
  ! define input
- integer(i4b),        intent(in)    :: nHRU             ! number of HRUs
- type(spatial_int),   intent(in)    :: typeStruct       ! local classification of soil veg etc. for each HRU
+ integer(i4b),        intent(in)    :: nHRU             ! number of global HRUs
+ type(gru_hru_int),   intent(in)    :: typeStruct       ! local classification of soil veg etc. for each HRU
  ! define output
- type(spatial_double),intent(inout) :: mparStruct       ! model parameters
+ type(gru_hru_double),intent(inout) :: mparStruct       ! model parameters
  integer(i4b),        intent(out)   :: err              ! error code
  character(*),        intent(out)   :: message          ! error message
  ! define local variables
@@ -62,11 +63,13 @@
  character(LEN=64),allocatable      :: chardata(:)      ! vector of character data
  logical(lgt)                       :: checkHRU(nHRU)   ! vector of flags to check that an HRU will be populated with parameter data
  integer(i4b)                       :: hruIndex         ! HRU identifier
- integer(i4b)                       :: iHRU,jHRU,kHRU   ! index of HRU within data vector
+ integer(i4b)                       :: iHRU,jHRU        ! index of HRU within data vector
+ integer(i4b)                       :: kHRU,kGRU        ! index of HRU and GRU within data structure
  integer(i4b)                       :: ipar,jpar        ! index of model parameter
  integer(i4b)                       :: nPars            ! number of model parameters
  ! Start procedure here
  err=0; message="read_param/"
+
  ! **********************************************************************************************
  ! (1) open files, etc.
  ! **********************************************************************************************
@@ -75,6 +78,7 @@
  ! open file
  call file_open(trim(infile),unt,err,cmessage)
  if(err/=0)then; message=trim(message)//trim(cmessage); return; endif
+
  ! **********************************************************************************************
  ! (2) read the parameter names
  ! **********************************************************************************************
@@ -99,6 +103,7 @@
   message=trim(message)//'expect first parameter name to be the HRU index [file = '//trim(infile)//']'
   err=20; return
  endif
+
  ! **********************************************************************************************
  ! (3) read parameter data (continue reading from previous point in the file)
  ! **********************************************************************************************
@@ -109,6 +114,7 @@
   message=trim(message)//'incorrect number of HRUs in parameter file [file = '//trim(infile)//']'
   err=20; return
  endif
+
  ! **********************************************************************************************
  ! (4) populate the model parameter vectors
  ! **********************************************************************************************
@@ -118,12 +124,8 @@
  ! allocate space for the character data
  allocate(chardata(nPars),stat=err)
  if(err/=0)then;err=30;message=trim(message)//"problemAllocateChardata"; return; endif
-<<<<<<< HEAD
 
- ! loop through parameter sets
-=======
  ! loop through the HRUs
->>>>>>> f53934fa
  do iHRU=1,nHRU
 
   ! get the vector of parameters for a given layer, and the HRU index
@@ -136,8 +138,9 @@
 
   ! identify the HRU index
   do jHRU=1,nHRU
-   if(hruIndex == typeStruct%hru(jHRU)%var(iLookTYPE%hruIndex))then
-    kHRU=jHRU
+   kGRU=index_map(jHRU)%gru_ix
+   kHRU=index_map(jHRU)%ihru   
+   if(hruIndex == typeStruct%gru(kGRU)%hru(kHRU)%var(iLookTYPE%hruIndex))then
     checkHRU(jHRU) = .true.
     exit
    endif
@@ -153,7 +156,7 @@
    jpar = get_ixparam(trim(varnames(ipar)))
    if(jpar<=0)then; err=40; message=trim(message)//"cannotFindVariableIndex[name='"//trim(varnames(ipar))//"']"; return; endif
    ! populate the appropriate element of the parameter vector
-   read(chardata(ipar),*,iostat=err) mparStruct%hru(kHRU)%var(jpar)
+   read(chardata(ipar),*,iostat=err) mparStruct%gru(kGRU)%hru(kHRU)%var(jpar)
    if(err/=0)then;err=40;message=trim(message)//"problemInternalRead[data='"//trim(chardata(ipar))//"']"; return; endif
   end do    ! (looping through model parameters)
 
@@ -163,7 +166,10 @@
  if(count(checkHRU) /= nHRU)then
   do iHRU=1,nHRU
    if(.not.checkHRU(iHRU))then
-    write(message,'(a,i0,a)') trim(message)//'unable to identify HRU in parameter file [index = ',typeStruct%hru(iHRU)%var(iLookTYPE%hruIndex),'; file='//trim(infile)//']'
+    kGRU=index_map(iHRU)%gru_ix
+    kHRU=index_map(iHRU)%ihru   
+    write(message,'(a,i0,a)') trim(message)//'unable to identify HRU in parameter file [index = ',&
+                               typeStruct%gru(kGRU)%hru(kHRU)%var(iLookTYPE%hruIndex),'; file='//trim(infile)//']'
     err=20; return
    endif
   end do  ! looping through HRUs
