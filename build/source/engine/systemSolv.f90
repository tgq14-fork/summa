! SUMMA - Structure for Unifying Multiple Modeling Alternatives
! Copyright (C) 2014-2015 NCAR/RAL
!
! This file is part of SUMMA
!
! For more information see: http://www.ral.ucar.edu/projects/summa
!
! This program is free software: you can redistribute it and/or modify
! it under the terms of the GNU General Public License as published by
! the Free Software Foundation, either version 3 of the License, or
! (at your option) any later version.
!
! This program is distributed in the hope that it will be useful,
! but WITHOUT ANY WARRANTY; without even the implied warranty of
! MERCHANTABILITY or FITNESS FOR A PARTICULAR PURPOSE.  See the
! GNU General Public License for more details.
!
! You should have received a copy of the GNU General Public License
! along with this program.  If not, see <http://www.gnu.org/licenses/>.

module systemSolv_module

! data types
USE nrtype

! access the global print flag
USE globalData,only:globalPrintFlag

! access missing values
USE multiconst,only:integerMissing  ! missing integer
USE multiconst,only:realMissing     ! missing double precision number
USE multiconst,only:quadMissing     ! missing quadruple precision number

! access matrix information
USE globalData,only: nBands         ! length of the leading dimension of the band diagonal matrix
USE globalData,only: ixFullMatrix   ! named variable for the full Jacobian matrix
USE globalData,only: ixBandMatrix   ! named variable for the band diagonal matrix

! named variables to describe the state variable type
USE globalData,only:iname_nrgCanair ! named variable defining the energy of the canopy air space
USE globalData,only:iname_nrgCanopy ! named variable defining the energy of the vegetation canopy
USE globalData,only:iname_watCanopy ! named variable defining the mass of water on the vegetation canopy
USE globalData,only:iname_nrgLayer  ! named variable defining the energy state variable for snow+soil layers
USE globalData,only:iname_watLayer  ! named variable defining the total water state variable for snow+soil layers
USE globalData,only:iname_matLayer  ! named variable defining the matric head state variable for soil layers

! constants
USE multiconst,only:&
                    gravity,      & ! acceleration of gravity              (m s-2)
                    Tfreeze,      & ! temperature at freezing              (K)
                    LH_fus,       & ! latent heat of fusion                (J kg-1)
                    LH_vap,       & ! latent heat of vaporization          (J kg-1)
                    LH_sub,       & ! latent heat of sublimation           (J kg-1)
                    Cp_air,       & ! specific heat of air                 (J kg-1 K-1)
                    iden_air,     & ! intrinsic density of air             (kg m-3)
                    iden_ice,     & ! intrinsic density of ice             (kg m-3)
                    iden_water      ! intrinsic density of liquid water    (kg m-3)

! provide access to indices that define elements of the data structures
USE var_lookup,only:iLookATTR       ! named variables for structure elements
USE var_lookup,only:iLookTYPE       ! named variables for structure elements
USE var_lookup,only:iLookPROG       ! named variables for structure elements
USE var_lookup,only:iLookDIAG       ! named variables for structure elements
USE var_lookup,only:iLookFLUX       ! named variables for structure elements
USE var_lookup,only:iLookFORCE      ! named variables for structure elements
USE var_lookup,only:iLookPARAM      ! named variables for structure elements
USE var_lookup,only:iLookINDEX      ! named variables for structure elements
USE var_lookup,only:iLookDECISIONS  ! named variables for elements of the decision structure

! provide access to the number of flux variables
USE var_lookup,only:nFlux=>maxvarFlux ! number of model flux variables

! provide access to the derived types to define the data structures
USE data_types,only:&
                    var_i,        & ! data vector (i4b)
                    var_d,        & ! data vector (dp)
                    var_ilength,  & ! data vector with variable length dimension (i4b)
                    var_dlength,  & ! data vector with variable length dimension (dp)
                    model_options   ! defines the model decisions

! look-up values for the choice of groundwater representation (local-column, or single-basin)
USE mDecisions_module,only:       &
 localColumn,                     & ! separate groundwater representation in each local soil column
 singleBasin                        ! single groundwater store over the entire basin

! look-up values for the choice of groundwater parameterization
USE mDecisions_module,only:      &
 qbaseTopmodel,                  & ! TOPMODEL-ish baseflow parameterization
 bigBucket,                      & ! a big bucket (lumped aquifer model)
 noExplicit                        ! no explicit groundwater parameterization

! safety: set private unless specified otherwise
implicit none
private
public::systemSolv

! control parameters
real(dp),parameter  :: valueMissing=-9999._dp     ! missing value
real(dp),parameter  :: verySmall=tiny(1.0_dp)     ! a very small number
real(dp),parameter  :: veryBig=1.e+20_dp          ! a very big number
real(dp),parameter  :: dx = 1.e-8_dp             ! finite difference increment

contains


 ! **********************************************************************************************************
 ! public subroutine systemSolv: run the coupled energy-mass model for one timestep
 ! **********************************************************************************************************
 subroutine systemSolv(&
                       ! input: model control
                       nSnow,          & ! intent(in): number of snow layers
                       nSoil,          & ! intent(in): number of soil layers
                       nLayers,        & ! intent(in): total number of layers
                       nState,         & ! intent(in): total number of state variables
                       dt,             & ! intent(in): time step (s)
                       maxiter,        & ! intent(in): maximum number of iterations
                       firstSubStep,   & ! intent(in): flag to denote first sub-step
                       computeVegFlux, & ! intent(in): flag to denote if computing energy flux over vegetation
                       ! input/output: data structures
                       type_data,      & ! intent(in):    type of vegetation and soil
                       attr_data,      & ! intent(in):    spatial attributes
                       forc_data,      & ! intent(in):    model forcing data
                       mpar_data,      & ! intent(in):    model parameters
                       indx_data,      & ! intent(inout): index data
                       prog_data,      & ! intent(inout): model prognostic variables for a local HRU
                       diag_data,      & ! intent(inout): model diagnostic variables for a local HRU
                       flux_data,      & ! intent(inout): model fluxes for a local HRU
                       bvar_data,      & ! intent(in):    model variables for the local basin
                       model_decisions,& ! intent(in):    model decisions
                       ! output: model control
                       niter,          & ! number of iterations taken
                       resumeSolver,   & ! resume the solver even maximum iteration reaches
                       err,message)      ! error code and error message
 ! ---------------------------------------------------------------------------------------
 ! structure allocations
 USE globalData,only:flux_meta                        ! metadata on the model fluxes
 USE globalData,only:deriv_meta                       ! metadata on the model derivatives
 USE globalData,only:flux2state_meta                  ! metadata on flux-to-state mapping
 USE allocspace_module,only:allocLocal                ! allocate local data structures
 ! simulation of fluxes and residuals given a trial state vector
 USE eval8summa_module,only:eval8summa                ! simulation of fluxes and residuals given a trial state vector
 USE summaSolve_module,only:summaSolve                ! calculate the iteration increment, evaluate the new state, and refine if necessary
 ! population/extracction of state vectors
 USE indexState_module,only:resizeIndx                ! resize index vectors
 USE getVectorz_module,only:popStateVec               ! populate the state vector
 USE getVectorz_module,only:varExtract                ! extract variables from the state vector
 ! numerical recipes utility modules
 USE nr_utility_module,only:arth                      ! creates a sequence of numbers (start, incr, n)
 implicit none
 ! ---------------------------------------------------------------------------------------
 ! * dummy variables
 ! ---------------------------------------------------------------------------------------
 ! input: model control
 integer(i4b),intent(in)         :: nSnow                         ! number of snow layers
 integer(i4b),intent(in)         :: nSoil                         ! number of soil layers
 integer(i4b),intent(in)         :: nLayers                       ! total number of layers
 integer(i4b),intent(in)         :: nState                        ! total number of state variables
 real(dp),intent(in)             :: dt                            ! time step (seconds)
 integer(i4b),intent(in)         :: maxiter                       ! maximum number of iterations
 logical(lgt),intent(in)         :: firstSubStep                  ! flag to indicate if we are processing the first sub-step
 logical(lgt),intent(in)         :: computeVegFlux                ! flag to indicate if we are computing fluxes over vegetation (.false. means veg is buried with snow)
 ! input/output: data structures
 type(var_i),intent(in)          :: type_data                     ! type of vegetation and soil
 type(var_d),intent(in)          :: attr_data                     ! spatial attributes
 type(var_d),intent(in)          :: forc_data                     ! model forcing data
 type(var_d),intent(in)          :: mpar_data                     ! model parameters
 type(var_ilength),intent(inout) :: indx_data                     ! indices for a local HRU
 type(var_dlength),intent(inout) :: prog_data                     ! prognostic variables for a local HRU
 type(var_dlength),intent(inout) :: diag_data                     ! diagnostic variables for a local HRU
 type(var_dlength),intent(inout) :: flux_data                     ! model fluxes for a local HRU
 type(var_dlength),intent(in)    :: bvar_data                     ! model variables for the local basin
 type(model_options),intent(in)  :: model_decisions(:)            ! model decisions
 ! output: model control
 logical(lgt),intent(in)         :: resumeSolver                  ! flag to resume solver when it failed (not converged)
 integer(i4b),intent(out)        :: niter                         ! number of iterations
 integer(i4b),intent(out)        :: err                           ! error code
 character(*),intent(out)        :: message                       ! error message
 ! *********************************************************************************************************************************************************
 ! *********************************************************************************************************************************************************
 ! ---------------------------------------------------------------------------------------
 ! * general local variables
 ! ---------------------------------------------------------------------------------------
 character(LEN=256)              :: cmessage                     ! error message of downwind routine
 integer(i4b)                    :: iter                         ! iteration index
 integer(i4b)                    :: nLeadDim                     ! length of the leading dimension of the Jacobian matrix (nBands or nState)
 integer(i4b)                    :: local_ixGroundwater          ! local index for groundwater representation
 real(dp),parameter              :: tempAccelerate=0.00_dp       ! factor to force initial canopy temperatures to be close to air temperature
 real(dp),parameter              :: xMinCanopyWater=0.0001_dp    ! minimum value to initialize canopy water (kg m-2)
 ! ------------------------------------------------------------------------------------------------------
 ! * state variables and diagniostic variables
 ! ------------------------------------------------------------------------------------------------------
 ! trial state variables
 real(dp)                        :: scalarCanairTempTrial ! trial value for temperature of the canopy air space (K)
 real(dp)                        :: scalarCanopyTempTrial ! trial value for temperature of the vegetation canopy (K)
 real(dp)                        :: scalarCanopyWatTrial  ! trial value for liquid water storage in the canopy (kg m-2)
 real(dp),dimension(nLayers)     :: mLayerTempTrial       ! trial value for temperature of layers in the snow and soil domains (K)
 real(dp),dimension(nLayers)     :: mLayerVolFracWatTrial ! trial value for volumetric fraction of total water (-)
 real(dp),dimension(nSoil)       :: mLayerMatricHeadTrial ! trial value for matric head (m)
 ! diagnostic variables
 real(dp)                        :: scalarCanopyLiqTrial  ! trial value for mass of liquid water on the vegetation canopy (kg m-2)
 real(dp)                        :: scalarCanopyIceTrial  ! trial value for mass of ice on the vegetation canopy (kg m-2)
 real(dp),dimension(nLayers)     :: mLayerVolFracLiqTrial ! trial value for volumetric fraction of liquid water (-)
 real(dp),dimension(nLayers)     :: mLayerVolFracIceTrial ! trial value for volumetric fraction of ice (-)
 real(dp),dimension(nLayers)     :: mLayerVolFracIceInit  ! initial value for volumetric fraction of ice (-)
 ! ------------------------------------------------------------------------------------------------------
 ! * operator splitting
 ! ------------------------------------------------------------------------------------------------------
 real(dp)                        :: dtSplit                      ! time step for a given operator-splitting operation
 real(dp)                        :: dt_wght                      ! weight given to a given flux calculation
 integer(i4b),parameter          :: fullyImplicit=1001           ! named variable for the fully implicit solution
 integer(i4b),parameter          :: deCoupled_nrgMass=1002       ! named variable for the solution where energy and mass is decoupled
 integer(i4b)                    :: ixSplitOption=decoupled_nrgMass  ! selected operator splitting method
 !integer(i4b)                    :: ixSplitOption=fullyImplicit     ! selected operator splitting method
 integer(i4b)                    :: nOperSplit                   ! number of splitting operations
 integer(i4b)                    :: iSplit                       ! index of splitting operation
 integer(i4b),parameter          :: nrgSplit=1                   ! order in sequence for the energy operation
 integer(i4b),parameter          :: massSplit=2                  ! order in sequence for the mass operation
 integer(i4b)                    :: iSubstep                     ! index of substep for a given variable
 integer(i4b)                    :: nSubstep                     ! number of substeps for a given variable
 logical(lgt),dimension(nState)  :: stateMask                    ! mask defining desired state variables
 logical(lgt),dimension(nFlux)   :: fluxMask                     ! mask defining desired flux variables
 integer(i4b)                    :: nSubset                      ! number of selected state variables for a given split
 integer(i4b)                    :: iVar                         ! index of variables in data structures
 ! ------------------------------------------------------------------------------------------------------
 ! * model solver
 ! ------------------------------------------------------------------------------------------------------
 logical(lgt),parameter          :: numericalJacobian=.false.    ! flag to compute the Jacobian matrix
 logical(lgt),parameter          :: testBandDiagonal=.false.     ! flag to test the band-diagonal matrix
 logical(lgt),parameter          :: forceFullMatrix=.true.      ! flag to force the use of the full Jacobian matrix
 logical(lgt)                    :: firstFluxCall                ! flag to define the first flux call
 integer(i4b)                    :: ixMatrix                     ! form of matrix (band diagonal or full matrix)
 type(var_dlength)               :: flux_temp                    ! temporary model fluxes 
 type(var_dlength)               :: deriv_data                   ! derivatives in model fluxes w.r.t. relevant state variables 
 integer(i4b)                    :: ixSaturation                 ! index of the lowest saturated layer (NOTE: only computed on the first iteration)
 real(dp),allocatable            :: dBaseflow_dMatric(:,:)       ! derivative in baseflow w.r.t. matric head (s-1)  ! NOTE: allocatable, since not always needed
 real(dp),allocatable            :: stateVecInit(:)              ! initial state vector (mixed units)
 real(dp),allocatable            :: stateVecTrial(:)             ! trial state vector (mixed units)
 real(dp),allocatable            :: stateVecNew(:)               ! new state vector (mixed units)
 real(dp),allocatable            :: fluxVec0(:)                  ! flux vector (mixed units)
 real(dp),allocatable            :: fScale(:)                    ! characteristic scale of the function evaluations (mixed units)
 real(dp),allocatable            :: xScale(:)                    ! characteristic scale of the state vector (mixed units)
 real(dp),allocatable            :: dMat(:)                      ! diagonal matrix (excludes flux derivatives)
 real(qp),allocatable            :: sMul(:)       ! NOTE: qp     ! multiplier for state vector for the residual calculations
 real(qp),allocatable            :: rVec(:)       ! NOTE: qp     ! residual vector
 real(dp),allocatable            :: rAdd(:)                      ! additional terms in the residual vector
 real(dp)                        :: fOld,fNew                    ! function values (-); NOTE: dimensionless because scaled
 logical(lgt)                    :: feasible                     ! flag to define the feasibility of the solution
 logical(lgt)                    :: converged                    ! convergence flag
 real(dp),allocatable            :: resSinkNew(:)                ! additional terms in the residual vector
 real(dp),allocatable            :: fluxVecNew(:)                ! new flux vector
 real(qp),allocatable            :: resVecNew(:)  ! NOTE: qp     ! new residual vector
 ! ------------------------------------------------------------------------------------------------------
 ! * mass balance checks
 ! ------------------------------------------------------------------------------------------------------
 logical(lgt),parameter          :: checkMassBalance=.true.      ! flag to check the mass balance
 real(dp)                        :: balance0,balance1            ! storage at start and end of time step
 real(dp)                        :: vertFlux                     ! change in storage due to vertical fluxes
 real(dp)                        :: tranSink,baseSink,compSink   ! change in storage sue to sink terms
 real(dp)                        :: liqError                     ! water balance error
 ! ---------------------------------------------------------------------------------------
 ! point to variables in the data structures
 ! ---------------------------------------------------------------------------------------
 globalVars: associate(&
 ! model decisions
 ixGroundwater           => model_decisions(iLookDECISIONS%groundwatr)%iDecision   ,& ! intent(in):    [i4b] groundwater parameterization
 ixSpatialGroundwater    => model_decisions(iLookDECISIONS%spatial_gw)%iDecision   ,& ! intent(in):    [i4b] spatial representation of groundwater (local-column or single-basin)
 ! domain boundary conditions
 airtemp                 => forc_data%var(iLookFORCE%airtemp)                      ,& ! intent(in):    [dp] temperature of the upper boundary of the snow and soil domains (K)
 ! indices of model state variables
 ixMapFull2Subset        => indx_data%var(iLookINDEX%ixMapFull2Subset)%dat         ,& ! intent(in):    [i4b(:)] list of indices in the state subset for each state in the full state vector
 ixDomainType            => indx_data%var(iLookINDEX%ixDomainType)%dat             ,& ! intent(in):    [i4b(:)] indices defining the domain of the state (iname_veg, iname_snow, iname_soil)
 ixStateType             => indx_data%var(iLookINDEX%ixStateType)%dat              ,& ! intent(in):    [i4b(:)] indices defining the type of the state (ixNrgState...)
 ixAllState              => indx_data%var(iLookINDEX%ixAllState)%dat               ,& ! intent(in):    [i4b(:)] list of indices for all model state variables (1,2,3,...nState)
 ! index of model state variables (state subset)
 ixDomainType_subset     => indx_data%var(iLookINDEX%ixDomainType_subset)%dat      ,& ! intent(in):    [i4b(:)] [state subset] id of domain for desired model state variables
 ixStateType_subset      => indx_data%var(iLookINDEX%ixStateType_subset)%dat       ,& ! intent(in):    [i4b(:)] [state subset] type of desired model state variables
 ixAllState_subset       => indx_data%var(iLookINDEX%ixAllState_subset)%dat        ,& ! intent(in):    [i4b(:)] [state subset] list of indices in the full state vector
 ! vegetation parameters
 canopyDepth             => diag_data%var(iLookDIAG%scalarCanopyDepth)%dat(1)      ,& ! intent(in):    [dp] canopy depth (m)
 ! snow parameters
 snowfrz_scale           => mpar_data%var(iLookPARAM%snowfrz_scale)                ,& ! intent(in):    [dp] scaling parameter for the snow freezing curve (K-1)
 ! soil parameters
 vGn_m                   => diag_data%var(iLookDIAG%scalarVGn_m)%dat(1)            ,& ! intent(in):    [dp] van Genutchen "m" parameter (-)
 vGn_n                   => mpar_data%var(iLookPARAM%vGn_n)                        ,& ! intent(in):    [dp] van Genutchen "n" parameter (-)
 vGn_alpha               => mpar_data%var(iLookPARAM%vGn_alpha)                    ,& ! intent(in):    [dp] van Genutchen "alpha" parameter (m-1)
 theta_sat               => mpar_data%var(iLookPARAM%theta_sat)                    ,& ! intent(in):    [dp] soil porosity (-)
 theta_res               => mpar_data%var(iLookPARAM%theta_res)                    ,& ! intent(in):    [dp] soil residual volumetric water content (-)
 specificStorage         => mpar_data%var(iLookPARAM%specificStorage)              ,& ! intent(in):    [dp] specific storage coefficient (m-1)
 ! convergence parameters
 absConvTol_liquid       => mpar_data%var(iLookPARAM%absConvTol_liquid)            ,& ! intent(in):    [dp] absolute convergence tolerance for vol frac liq water (-)
 ! model diagnostic variables (fraction of liquid water)
 scalarFracLiqVeg        => diag_data%var(iLookDIAG%scalarFracLiqVeg)%dat(1)       ,& ! intent(out):   [dp]    fraction of liquid water on vegetation (-)
 mLayerFracLiqSnow       => diag_data%var(iLookDIAG%mLayerFracLiqSnow)%dat         ,& ! intent(out):   [dp(:)] fraction of liquid water in each snow layer (-)
 mLayerMeltFreeze        => diag_data%var(iLookDIAG%mLayerMeltFreeze)%dat          ,& ! intent(out):   [dp(:)] melt-freeze in each snow and soil layer (kg m-3)
 ! model fluxes
 mLayerCompress          => diag_data%var(iLookDIAG%mLayerCompress)%dat            ,& ! intent(out):   [dp(:)]  change in storage associated with compression of the soil matrix (-)
 ! model state variables (vegetation canopy)
 mLayerDepth             => prog_data%var(iLookPROG%mLayerDepth)%dat               ,& ! intent(in):    [dp(:)] depth of each layer in the snow-soil sub-domain (m)
 scalarCanairTemp        => prog_data%var(iLookPROG%scalarCanairTemp)%dat(1)       ,& ! intent(inout): [dp] temperature of the canopy air space (K)
 scalarCanopyTemp        => prog_data%var(iLookPROG%scalarCanopyTemp)%dat(1)       ,& ! intent(inout): [dp] temperature of the vegetation canopy (K)
 scalarCanopyIce         => prog_data%var(iLookPROG%scalarCanopyIce)%dat(1)        ,& ! intent(inout): [dp] mass of ice on the vegetation canopy (kg m-2)
 scalarCanopyLiq         => prog_data%var(iLookPROG%scalarCanopyLiq)%dat(1)        ,& ! intent(inout): [dp] mass of liquid water on the vegetation canopy (kg m-2)
 scalarCanopyWat         => prog_data%var(iLookPROG%scalarCanopyWat)%dat(1)        ,& ! intent(inout): [dp] mass of total water on the vegetation canopy (kg m-2)
 ! model state variables (snow and soil domains)
 mLayerTemp              => prog_data%var(iLookPROG%mLayerTemp)%dat                ,& ! intent(inout): [dp(:)] temperature of each snow/soil layer (K)
 mLayerVolFracIce        => prog_data%var(iLookPROG%mLayerVolFracIce)%dat          ,& ! intent(inout): [dp(:)] volumetric fraction of ice (-)
 mLayerVolFracLiq        => prog_data%var(iLookPROG%mLayerVolFracLiq)%dat          ,& ! intent(inout): [dp(:)] volumetric fraction of liquid water (-)
 mLayerVolFracWat        => prog_data%var(iLookPROG%mLayerVolFracWat)%dat          ,& ! intent(inout): [dp(:)] volumetric fraction of total water (-)
 mLayerMatricHead        => prog_data%var(iLookPROG%mLayerMatricHead)%dat          ,& ! intent(inout): [dp(:)] matric head (m)
 scalarAquiferStorage    => prog_data%var(iLookPROG%scalarAquiferStorage)%dat(1)    & ! intent(inout): [dp   ] aquifer storage (m)
 )
 ! ---------------------------------------------------------------------------------------
 ! initialize error control
 err=0; message="systemSolv/"

 ! *****
 ! (0) PRELIMINARIES...
 ! ********************

 ! -----
 ! * initialize...
 ! ---------------

 ! initialize the first flux call
 firstFluxCall=.true.

<<<<<<< HEAD
=======
 ! define canopy depth
 if(computeVegFlux)then
  canopyDepth = heightCanopyTop - heightCanopyBottom
 else
  canopyDepth = realMissing
 end if

>>>>>>> 5fd84d38
 ! compute the total water content in the vegetation canopy
 scalarCanopyWat = scalarCanopyLiq + scalarCanopyIce  ! kg m-2

 ! save volumetric ice content at the start of the step
 ! NOTE: used for volumetric loss due to melt-freeze
 mLayerVolFracIceInit(:) = mLayerVolFracIce(:)

 ! compute the total water content in snow and soil
 ! NOTE: no ice expansion allowed for soil
 if(nSnow>0)& 
 mLayerVolFracWat(      1:nSnow  ) = mLayerVolFracLiq(      1:nSnow  ) + mLayerVolFracIce(      1:nSnow  )*(iden_ice/iden_water)
 mLayerVolFracWat(nSnow+1:nLayers) = mLayerVolFracLiq(nSnow+1:nLayers) + mLayerVolFracIce(nSnow+1:nLayers)

<<<<<<< HEAD
 ! define the number of operator splits
 select case(ixSplitOption)
  case(fullyImplicit);     nOperSplit=1
  case(deCoupled_nrgMass); nOperSplit=2
  case default; err=20; message=trim(message)//'unable to identify operator splitting strategy'; return
 end select
=======
 ! identify the matrix solution method
 ! (the type of matrix used to solve the linear system A.X=B)
 if(ixGroundwater==qbaseTopmodel .or. testBandDiagonal .or. forceFullMatrix)then
  nLeadDim=nState         ! length of the leading dimension
  ixMatrix=ixFullMatrix   ! named variable to denote the full Jacobian matrix
 else
  nLeadDim=nBands         ! length of the leading dimension
  ixMatrix=ixBandMatrix   ! named variable to denote the band-diagonal matrix
 end if
>>>>>>> 5fd84d38

 ! modify the groundwater representation for this single-column implementation
 select case(ixSpatialGroundwater)
  case(singleBasin); local_ixGroundwater = noExplicit    ! force no explicit representation of groundwater at the local scale
  case(localColumn); local_ixGroundwater = ixGroundwater ! go with the specified decision
  case default; err=20; message=trim(message)//'unable to identify spatial representation of groundwater'; return
 end select ! (modify the groundwater representation for this single-column implementation)

 ! allocate space for the temporary model flux structure
 call allocLocal(flux_meta(:),flux_temp,nSnow,nSoil,err,cmessage)
 if(err/=0)then; err=20; message=trim(message)//trim(cmessage); return; endif

 ! allocate space for the derivative structure
 call allocLocal(deriv_meta(:),deriv_data,nSnow,nSoil,err,cmessage)
 if(err/=0)then; err=20; message=trim(message)//trim(cmessage); return; end if

 ! allocate space for the baseflow derivatives
 if(ixGroundwater==qbaseTopmodel)then
  allocate(dBaseflow_dMatric(nSoil,nSoil),stat=err)  ! baseflow depends on total storage in the soil column, hence on matric head in every soil layer
 else
  allocate(dBaseflow_dMatric(0,0),stat=err)          ! allocate zero-length dimnensions to avoid passing around an unallocated matrix
 end if
 if(err/=0)then; err=20; message=trim(message)//'unable to allocate space for the baseflow derivatives'; return; end if

<<<<<<< HEAD
 ! point to flux variables in the data structure
 fluxVars: associate(&
 iLayerLiqFluxSoil       => flux_temp%var(iLookFLUX%iLayerLiqFluxSoil)%dat         ,& ! intent(out):   [dp(0:)] vertical liquid water flux at soil layer interfaces (-)
 mLayerTranspire         => flux_temp%var(iLookFLUX%mLayerTranspire)%dat           ,& ! intent(out):   [dp(:)]  transpiration loss from each soil layer (m s-1)
 mLayerBaseflow          => flux_temp%var(iLookFLUX%mLayerBaseflow)%dat            ,& ! intent(out):   [dp(:)]  baseflow from each soil layer (m s-1)
 scalarExfiltration      => flux_temp%var(iLookFLUX%scalarExfiltration)%dat(1)     ,& ! intent(out):   [dp]     exfiltration from the soil profile (m s-1)
 scalarCanopySublimation => flux_temp%var(iLookFLUX%scalarCanopySublimation)%dat(1),& ! intent(out):   [dp]     sublimation of ice from the vegetation canopy (kg m-2 s-1)
 scalarSnowSublimation   => flux_temp%var(iLookFLUX%scalarSnowSublimation)%dat(1)   & ! intent(out):   [dp]     sublimation of ice from the snow surface (kg m-2 s-1)
 ) ! associating flux variables in the data structure

 ! ==========================================================================================================================================
 ! ==========================================================================================================================================
 ! ==========================================================================================================================================
 ! ==========================================================================================================================================

 ! operator splitting loop
 do iSplit=1,nOperSplit 

  ! -----
  ! * define subsets for a given split...
  ! -------------------------------------
  
  ! define mask for the decoupled solutions
  if(ixSplitOption==deCoupled_nrgMass)then
   select case(iSplit)
    case(nrgSplit);  stateMask = (ixStateType==iname_nrgCanair .or. ixStateType==iname_nrgCanopy .or. ixStateType==iname_nrgLayer)
    case(massSplit); stateMask = (ixStateType==iname_watCanopy .or. ixStateType==iname_watLayer .or. ixStateType==iname_matLayer)
    case default; err=20; message=trim(message)//'unable to identify splitting operation'; return
   end select
  else  ! (fully coupled solutions)
   stateMask(:) = .true.  ! use all state variables
  endif

  ! get the number of selected state variables
  nSubset = count(stateMask)

  ! re-size index vectors (if needed)...
  call resizeIndx( (/iLookINDEX%ixDomainType_subset, iLookINDEX%ixStateType_subset, iLookINDEX%ixAllState_subset/), & ! desired variables
                   indx_data,  & ! data structure
                   nSubset,    & ! vector length
                   err,cmessage) ! error control
  if(err/=0)then; message=trim(message)//trim(cmessage); return; endif

  ! * associate local variables to the subset variables
  subsetVars: associate(&
  ixDomainType_subset => indx_data%var(iLookINDEX%ixDomainType_subset)%dat      ,& ! intent(in):    [i4b(:)] [state subset] id of domain for desired model state variables
  ixStateType_subset  => indx_data%var(iLookINDEX%ixStateType_subset)%dat       ,& ! intent(in):    [i4b(:)] [state subset] type of desired model state variables
  ixAllState_subset   => indx_data%var(iLookINDEX%ixAllState_subset)%dat         & ! intent(in):    [i4b(:)] [state subset] list of indices in the full state vector
  )  ! associating local variables to the subset variables

  ! * pack state subsets
  ixDomainType_subset = pack(ixDomainType,stateMask)  ! id of domain for desired model state variables
  ixStateType_subset  = pack(ixStateType,stateMask)   ! type of desired model state variables
  ixAllState_subset   = pack(ixAllState,stateMask)    ! list of indices in the full state vector

  ! define the mask of the fluxes used
  if(ixSplitOption/=fullyImplicit)then
   do iVar=1,size(flux_meta)
    fluxMask(iVar) = any(ixStateType_subset==flux2state_meta(iVar)%state1) .or. any(ixStateType_subset==flux2state_meta(iVar)%state2) 
   end do
  else
   fluxMask(:) = .true.
  endif

  ! get the mapping between the full state vector and the state subset
  ixMapFull2Subset( pack(ixAllState,      stateMask) ) = arth(1,1,nSubset)  ! indices in the state subset
  ixMapFull2Subset( pack(ixAllState, .not.stateMask) ) = integerMissing

  ! identify the matrix solution method
  ! NOTE: uses nSubset so must be defined here
  ! (the type of matrix used to solve the linear system A.X=B)
  if(local_ixGroundwater==qbaseTopmodel .or. testBandDiagonal .or. forceFullMatrix)then
   nLeadDim=nSubset        ! length of the leading dimension
   ixMatrix=ixFullMatrix   ! named variable to denote the full Jacobian matrix
  else
   nLeadDim=nBands         ! length of the leading dimension
   ixMatrix=ixBandMatrix   ! named variable to denote the band-diagonal matrix
  endif

  ! allocate space for solution and scaling vectors
  allocate(stateVecInit(nSubset), stateVecTrial(nSubset), stateVecNew(nSubset), fluxVec0(nSubset), fluxVecNew(nSubset), fScale(nSubset), xScale(nSubset), stat=err)
  if(err/=0)then; err=20; message=trim(message)//'unable to allocate space for the solution and scaling vectors'; return; endif

  ! allocate space for the diagonal matrix, multipliers and residual vectors
  allocate(dMat(nSubset), sMul(nSubset), rVec(nSubset), rAdd(nSubset), resSinkNew(nSubset), resVecNew(nSubset), stat=err)
  if(err/=0)then; err=20; message=trim(message)//'unable to allocate space for the diagonal matrix, multipliers, and residual vectors'; return; endif

  ! initialize the model fluxes (some model fluxes are not computed in the iterations)
  do iVar=1,size(flux_meta)
   ! copy over the master flux structure since some model fluxes are not computed in the iterations
   flux_temp%var(iVar)%dat(:) = flux_data%var(iVar)%dat(:)
   ! set master flux vector to zero for the fluxes computed here
   if(fluxMask(iVar)) flux_data%var(iVar)%dat(:) = 0._dp
  end do

  ! -----
  ! * variable-dependent sub-stepping...
  ! ------------------------------------
  
  ! define the number of substeps for each solution
  if(ixSplitOption==deCoupled_nrgMass)then
   select case(iSplit)
    case(nrgSplit);  nSubstep=2
    case(massSplit); nSubstep=1
    case default; err=20; message=trim(message)//'unable to identify splitting operation'; return
   end select
  endif

  ! define the length of the substep
  dtSplit = dt/real(nSubstep, kind(dp))

  ! loop through substeps
  do iSubstep=1,nSubstep

   ! test
   !write(*,'(a,1x,3(i5,1x))') 'iSubstep, iSplit, nSnow = ', iSubstep, iSplit, nSnow

   ! **************************************************************************************************************************
   ! **************************************************************************************************************************
   ! **************************************************************************************************************************
   ! *** NUMERICAL SOLUTION FOR A GIVEN SUBSTEP AND SPLIT *********************************************************************
   ! **************************************************************************************************************************
   ! **************************************************************************************************************************
   ! **************************************************************************************************************************

   ! -----
   ! * populate state vectors...
   ! ---------------------------

   ! initialize state vectors
   call popStateVec(&
                    ! input
                    computeVegFlux,                   & ! intent(in):    flag to denote if computing energy flux over vegetation
                    ixDomainType_subset,              & ! intent(in):    id of domain for desired model state variables
                    ixStateType_subset,               & ! intent(in):    type of desired model state variables
                    ixAllState_subset,                & ! intent(in):    list of indices of the state subset in the full state vector
                    nSubset,                          & ! intent(in):    number of desired state variables
                    ! input-output: data structures
                    prog_data,                        & ! intent(in):    model prognostic variables for a local HRU
                    diag_data,                        & ! intent(in):    model diagnostic variables for a local HRU
                    indx_data,                        & ! intent(in):    indices defining model states and layers
                    ! output
                    stateVecInit,                     & ! intent(out):   initial model state vector (mixed units)
                    fScale,                           & ! intent(out):   function scaling vector (mixed units)
                    xScale,                           & ! intent(out):   variable scaling vector (mixed units)
                    sMul,                             & ! intent(out):   multiplier for state vector (used in the residual calculations)
                    dMat,                             & ! intent(out):   diagonal of the Jacobian matrix (excludes fluxes) 
                    err,cmessage)                       ! intent(out):   error control
   if(err/=0)then; message=trim(message)//trim(cmessage); return; endif  ! (check for errors)
  
   ! -----
   ! * compute the initial function evaluation...
   ! --------------------------------------------
   
   ! make association with model indices
   stateSubset: associate(&
   ixCasNrg      => indx_data%var(iLookINDEX%ixCasNrg)%dat(1)  , & ! intent(in): [i4b]    index of canopy air space energy state variable
   ixVegNrg      => indx_data%var(iLookINDEX%ixVegNrg)%dat(1)  , & ! intent(in): [i4b]    index of canopy energy state variable
   ixVegWat      => indx_data%var(iLookINDEX%ixVegWat)%dat(1)  , & ! intent(in): [i4b]    index of canopy hydrology state variable (mass)
   ixSnowSoilNrg => indx_data%var(iLookINDEX%ixSnowSoilNrg)%dat, & ! intent(in): [i4b(:)] indices for energy states in the snow-soil subdomain
   ixSnowOnlyWat => indx_data%var(iLookINDEX%ixSnowOnlyWat)%dat, & ! intent(in): [i4b(:)] indices for total water states in the snow subdomain
   ixSoilOnlyHyd => indx_data%var(iLookINDEX%ixSoilOnlyHyd)%dat  & ! intent(in): [i4b(:)] indices for hydrology states in the soil subdomain
   ) ! associations
  
   ! initialize the trial state vectors
   stateVecTrial = stateVecInit
  
   ! need to intialize canopy water at a positive value
   if(ixVegWat/=integerMissing)then
    if(scalarCanopyWat < xMinCanopyWater) stateVecTrial(ixVegWat) = scalarCanopyWat + xMinCanopyWater
   endif
   
   ! try to accelerate solution for energy
   if(ixCasNrg/=integerMissing) stateVecTrial(ixCasNrg) = stateVecInit(ixCasNrg) + (airtemp - stateVecInit(ixCasNrg))*tempAccelerate
   if(ixVegNrg/=integerMissing) stateVecTrial(ixVegNrg) = stateVecInit(ixVegNrg) + (airtemp - stateVecInit(ixVegNrg))*tempAccelerate
   
   ! compute the flux and the residual vector for a given state vector
   ! NOTE 1: The derivatives computed in eval8summa are used to calculate the Jacobian matrix for the first iteration
   ! NOTE 2: The Jacobian matrix together with the residual vector is used to calculate the first iteration increment
   call eval8summa(&
                   ! input: model control
                   dtSplit,                 & ! intent(in):    length of the time step (seconds)
                   nSnow,                   & ! intent(in):    number of snow layers
                   nSoil,                   & ! intent(in):    number of soil layers
                   nLayers,                 & ! intent(in):    number of layers
                   nSubset,                 & ! intent(in):    number of state variables in the current subset
                   firstSubStep,            & ! intent(in):    flag to indicate if we are processing the first sub-step
                   firstFluxCall,           & ! intent(inout): flag to indicate if we are processing the first flux call
                   computeVegFlux,          & ! intent(in):    flag to indicate if we need to compute fluxes over vegetation
                   ! input: state vectors
                   stateVecTrial,           & ! intent(in):    model state vector
                   fScale,                  & ! intent(in):    function scaling vector
                   sMul,                    & ! intent(in):    state vector multiplier (used in the residual calculations)
                   ! input: data structures
                   model_decisions,         & ! intent(in):    model decisions
                   type_data,               & ! intent(in):    type of vegetation and soil
                   attr_data,               & ! intent(in):    spatial attributes
                   mpar_data,               & ! intent(in):    model parameters
                   forc_data,               & ! intent(in):    model forcing data
                   bvar_data,               & ! intent(in):    average model variables for the entire basin
                   prog_data,               & ! intent(in):    model prognostic variables for a local HRU
                   indx_data,               & ! intent(in):    index data
                   ! input-output: data structures
                   diag_data,               & ! intent(inout): model diagnostic variables for a local HRU
                   flux_temp,               & ! intent(inout): model fluxes for a local HRU (temporary structure)
                   deriv_data,              & ! intent(inout): derivatives in model fluxes w.r.t. relevant state variables
                   ! input-output: baseflow
                   ixSaturation,            & ! intent(inout): index of the lowest saturated layer (NOTE: only computed on the first iteration)
                   dBaseflow_dMatric,       & ! intent(out):   derivative in baseflow w.r.t. matric head (s-1)
                   ! output
                   feasible,                & ! intent(out):   flag to denote the feasibility of the solution
                   fluxVec0,                & ! intent(out):   flux vector
                   rAdd,                    & ! intent(out):   additional (sink) terms on the RHS of the state equation
                   rVec,                    & ! intent(out):   residual vector
                   fOld,                    & ! intent(out):   function evaluation
                   err,cmessage)              ! intent(out):   error control
   if(err/=0)then; message=trim(message)//trim(cmessage); return; endif  ! (check for errors)
   
   ! check feasibility (state vector SHOULD be feasible at this point)
   if(.not.feasible)then
    message=trim(message)//'unfeasible state vector'
    err=20; return
   endif
   
   ! ==========================================================================================================================================
   ! ==========================================================================================================================================
   ! ==========================================================================================================================================
   ! ==========================================================================================================================================
   
   ! (1) MAIN ITERATION LOOP...
   ! **************************
   
   ! iterate
   do iter=1,maxiter
   
    ! keep track of the number of iterations
    niter = iter+1  ! +1 because xFluxResid was moved outside the iteration loop (for backwards compatibility)
   
    ! compute the next trial state vector
    !  1) Computes the Jacobian matrix based on derivatives from the last flux evaluation
    !  2) Computes the iteration increment based on Jacobian and residuals from the last flux evaluation
    !  3) Computes new fluxes and derivatives, new residuals, and (if necessary) refines the state vector
    call summaSolve(&
                    ! input: model control
                    dtSplit,                 & ! intent(in):    length of the time step (seconds)
                    iter,                    & ! intent(in):    iteration index
                    nSnow,                   & ! intent(in):    number of snow layers
                    nSoil,                   & ! intent(in):    number of soil layers
                    nLayers,                 & ! intent(in):    total number of layers
                    nLeadDim,                & ! intent(in):    length of the leading dimension of the Jacobian matrix (either nBands or nState) 
                    nSubset,                 & ! intent(in):    total number of state variables
                    ixMatrix,                & ! intent(in):    type of matrix (full or band diagonal)
                    firstSubStep,            & ! intent(in):    flag to indicate if we are processing the first sub-step
                    firstFluxCall,           & ! intent(inout): flag to indicate if we are processing the first flux call
                    computeVegFlux,          & ! intent(in):    flag to indicate if we need to compute fluxes over vegetation
                    ! input: state vectors
                    stateVecTrial,           & ! intent(in):    trial state vector
                    fScale,                  & ! intent(in):    function scaling vector
                    xScale,                  & ! intent(in):    "variable" scaling vector, i.e., for state variables
                    rVec,                    & ! intent(in):    residual vector
                    sMul,                    & ! intent(in):    state vector multiplier (used in the residual calculations)
                    dMat,                    & ! intent(inout): diagonal matrix (excludes flux derivatives)
                    fOld,                    & ! intent(in):    old function evaluation
                    ! input: data structures
                    model_decisions,         & ! intent(in):    model decisions
                    type_data,               & ! intent(in):    type of vegetation and soil
                    attr_data,               & ! intent(in):    spatial attributes
                    mpar_data,               & ! intent(in):    model parameters
                    forc_data,               & ! intent(in):    model forcing data
                    bvar_data,               & ! intent(in):    average model variables for the entire basin
                    prog_data,               & ! intent(in):    model prognostic variables for a local HRU
                    indx_data,               & ! intent(in):    index data
                    ! input-output: data structures
                    diag_data,               & ! intent(inout): model diagnostic variables for a local HRU
                    flux_temp,               & ! intent(inout): model fluxes for a local HRU (temporary structure)
                    deriv_data,              & ! intent(inout): derivatives in model fluxes w.r.t. relevant state variables
                    ! input-output: baseflow
                    ixSaturation,            & ! intent(inout): index of the lowest saturated layer (NOTE: only computed on the first iteration)
                    dBaseflow_dMatric,       & ! intent(inout): derivative in baseflow w.r.t. matric head (s-1)
                    ! output
                    stateVecNew,             & ! intent(out):   new state vector
                    fluxVecNew,              & ! intent(out):   new flux vector
                    resSinkNew,              & ! intent(out):   additional (sink) terms on the RHS of the state equation
                    resVecNew,               & ! intent(out):   new residual vector
                    fNew,                    & ! intent(out):   new function evaluation
                    converged,               & ! intent(out):   convergence flag
                    err,cmessage)              ! intent(out):   error control
    if(err/=0)then; message=trim(message)//trim(cmessage); return; endif  ! (check for errors)
   
    ! update function evaluation, residual vector, and states
    ! NOTE 1: The derivatives computed in summaSolve are used to calculate the Jacobian matrix at the next iteration
    ! NOTE 2: The Jacobian matrix together with the residual vector is used to calculate the new iteration increment
    fOld          = fNew
    rVec          = resVecNew 
    stateVecTrial = stateVecNew
   
    ! exit iteration loop if converged
    if(converged) exit
   
    ! check convergence
    if(niter==maxiter)then; err=-20; message=trim(message)//'failed to converge'; return; endif
    !print*, 'PAUSE: iterating'; read(*,*)
   
   end do  ! iterating
   !print*, 'PAUSE: after iterations'; read(*,*)
  
   ! -----
   ! * update model fluxes...
   ! ------------------------
  
   ! define weight applied to each splitting operation
   dt_wght = dtSplit/dt 
  
   ! increment fluxes
   do iVar=1,size(flux_meta)
    if(fluxMask(iVar)) flux_data%var(iVar)%dat(:) = flux_data%var(iVar)%dat(:) + flux_temp%var(iVar)%dat(:)*dt_wght
    !write(*,'(a30,1x,L1,1x,f9.3,1x,10(f15.8,1x))') trim(flux_meta(iVar)%varname), fluxMask(iVar), dt_wght, flux_temp%var(iVar)%dat(:)
    !write(*,'(a30,1x,L1,1x,f9.3,1x,10(f15.8,1x))') trim(flux_meta(iVar)%varname), fluxMask(iVar), dt_wght, flux_data%var(iVar)%dat(:)
   end do
  
   ! -----
   ! * update states and compute total volumetric melt...
   ! ----------------------------------------------------
  
   if(size(ixSnowOnlyWat)>0) write(*,'(a,1x,10(f20.12,1x))') '* b4 update: stateVecTrial(ixSnowOnlyWat) = ', (stateVecTrial(ixSnowOnlyWat(iVar)),iVar=1,size(ixSnowOnlyWat))

   ! update temperatures (ensure new temperature is consistent with the fluxes)
   if(size(ixSnowSoilNrg)>0)&
    stateVecTrial(ixSnowSoilNrg) = stateVecInit(ixSnowSoilNrg) + (fluxVecNew(ixSnowSoilNrg)*dtSplit + resSinkNew(ixSnowSoilNrg))/real(sMul(ixSnowSoilNrg), dp)
  
   ! update volumetric water content in the snow (ensure change in state is consistent with the fluxes)
   ! NOTE: for soil water balance is constrained within the iteration loop
   if(size(ixSnowOnlyWat)>0)&
   stateVecTrial(ixSnowOnlyWat) = stateVecInit(ixSnowOnlyWat) + (fluxVecNew(ixSnowOnlyWat)*dtSplit + resSinkNew(ixSnowOnlyWat))
   
   ! update states: compute liquid water and ice content from total water content
   call varExtract(&
                   ! input
                   .true.,                                    & ! intent(in):    logical flag to adjust temperature to account for the energy used in melt+freeze
                   stateVecTrial,                             & ! intent(in):    model state vector (mixed units)
                   mpar_data,                                 & ! intent(in):    model parameters for a local HRU
                   diag_data,                                 & ! intent(in):    model diagnostic variables for a local HRU
                   prog_data,                                 & ! intent(inout): model prognostic variables for a local HRU
                   indx_data,                                 & ! intent(in):    indices defining model states and layers
                   ! output: variables for the vegetation canopy
                   scalarFracLiqVeg,                          & ! intent(out):   fraction of liquid water on the vegetation canopy (-)
                   scalarCanairTempTrial,                     & ! intent(out):   trial value of canopy air temperature (K)
                   scalarCanopyTempTrial,                     & ! intent(out):   trial value of canopy temperature (K)
                   scalarCanopyWatTrial,                      & ! intent(out):   trial value of canopy total water (kg m-2)
                   scalarCanopyLiqTrial,                      & ! intent(out):   trial value of canopy liquid water (kg m-2)
                   scalarCanopyIceTrial,                      & ! intent(out):   trial value of canopy ice content (kg m-2)
                   ! output: variables for the snow-soil domain
                   mLayerFracLiqSnow,                         & ! intent(out):   volumetric fraction of water in each snow layer (-)
                   mLayerTempTrial,                           & ! intent(out):   trial vector of layer temperature (K)
                   mLayerVolFracWatTrial,                     & ! intent(out):   trial vector of volumetric total water content (-)
                   mLayerVolFracLiqTrial,                     & ! intent(out):   trial vector of volumetric liquid water content (-)
                   mLayerVolFracIceTrial,                     & ! intent(out):   trial vector of volumetric ice water content (-)
                   mLayerMatricHeadTrial,                     & ! intent(out):   trial vector of matric head (m)
                   ! output: error control
                   err,cmessage)                                ! intent(out):   error control
   if(err/=0)then; message=trim(message)//trim(cmessage); return; endif  ! (check for errors)
 
   if(any(mLayerVolFracIceTrial>1))then
    print*, 'dtsplit = ', dtSplit
    write(*,'(a,1x,10(f20.12,1x))') 'stateVecInit(ixSnowOnlyWat)  = ', (stateVecInit(ixSnowOnlyWat(iVar)),iVar=1,size(ixSnowOnlyWat))
    write(*,'(a,1x,10(f20.12,1x))') 'stateVecTrial(ixSnowOnlyWat) = ', (stateVecTrial(ixSnowOnlyWat(iVar)),iVar=1,size(ixSnowOnlyWat))
    write(*,'(a,1x,10(f20.12,1x))') 'fluxVecNew(ixSnowOnlyWat)    = ', (fluxVecNew(ixSnowOnlyWat(iVar)),iVar=1,size(ixSnowOnlyWat))
    write(*,'(a,1x,10(f20.12,1x))') 'resSinkNew(ixSnowOnlyWat)    = ', (resSinkNew(ixSnowOnlyWat(iVar)),iVar=1,size(ixSnowOnlyWat))
    write(*,'(a,1x,2(i2,1x),10(f10.5,1x))') 'iSubstep, iSplit, mLayerVolFracIceTrial(:) = ', iSubstep, iSplit, mLayerVolFracIceTrial(:)
   endif

   ! check the mass balance for the soil domain
   ! NOTE: this should never fail since did not converge if water balance was not within tolerance=absConvTol_liquid
   if(checkMassBalance .and. size(ixSoilOnlyHyd)>0)then
    balance0 = sum( (mLayerVolFracLiq(nSnow+1:nLayers)      + mLayerVolFracIce(nSnow+1:nLayers)      )*mLayerDepth(nSnow+1:nLayers) )
    balance1 = sum( (mLayerVolFracLiqTrial(nSnow+1:nLayers) + mLayerVolFracIceTrial(nSnow+1:nLayers) )*mLayerDepth(nSnow+1:nLayers) )
    vertFlux = -(iLayerLiqFluxSoil(nSoil) - iLayerLiqFluxSoil(0))*dtSplit  ! m s-1 --> m
    tranSink = sum(mLayerTranspire)*dtSplit                                ! m s-1 --> m
    baseSink = sum(mLayerBaseflow)*dtSplit                                 ! m s-1 --> m
    compSink = sum(mLayerCompress(1:nSoil) * mLayerDepth(nSnow+1:nLayers) ) ! dimensionless --> m
    liqError = balance1 - (balance0 + vertFlux + tranSink - baseSink - compSink)
    if(abs(liqError) > absConvTol_liquid*10._dp)then  ! *10 to avoid precision issues
     message=trim(message)//'water balance error in the soil domain'
     err=-20; return ! negative error code forces time step reduction and another trial
    endif  ! if there is a water balance error
   endif  ! checking mass balance
   
   ! -----
   ! * check that there is sufficient ice content to support the converged sublimation rate...
   ! -----------------------------------------------------------------------------------------
  
   ! check that sublimation does not exceed the available water on the canopy
   if(computeVegFlux)then
    if(-dtSplit*scalarCanopySublimation > scalarCanopyLiqTrial + scalarCanopyIceTrial)then  ! try again
     print*, 'scalarCanopySublimation = ', scalarCanopySublimation
     print*, 'scalarCanopyLiqTrial    = ', scalarCanopyLiqTrial
     print*, 'scalarCanopyIceTrial    = ', scalarCanopyIceTrial
     message=trim(message)//'insufficient water to support converged canopy sublimation rate'
     err=-20; return  ! negative error code means "try again"
    endif  ! if insufficient water for sublimation
   endif  ! if computing the veg flux
   
   ! check that sublimation does not exceed the available ice in the top snow layer
   if(nSnow > 0)then ! snow layers exist
    if(-dtSplit*(scalarSnowSublimation/mLayerDepth(1))/iden_ice > mLayerVolFracIceTrial(1))then  ! try again
     message=trim(message)//'insufficient water to support converged surface sublimation rate'
     err=-20; return  ! negative error code means "try again"
    endif  ! if insufficient water for sublimation
   endif  ! if computing the veg flux
   
   ! -----
   ! * extract state variables for the start of the next time step...
   ! ----------------------------------------------------------------
  
   ! if energy vector exists then check that we have all layers
   if(size(ixSnowSoilNrg)>0 .and. size(ixSnowSoilNrg)/=nLayers)then
    message=trim(message)//'expect energy variable subset to be for all layers'
    err=20; return
   endif
  
   ! if hydrology vector exists then check that we have all layers
   if(size(ixSoilOnlyHyd)>0 .and. size(ixSoilOnlyHyd)/=nSoil)then
    message=trim(message)//'expect hydrology variable subset to be for all soil layers'
    err=20; return
   endif
   
   ! extract the vegetation states from the state vector
   if(ixCasNrg/=integerMissing) scalarCanairTemp = stateVecTrial(ixCasNrg)
   if(ixVegNrg/=integerMissing) scalarCanopyTemp = stateVecTrial(ixVegNrg)
  
   ! extract diagnostic variables for vegetation
   if(computeVegFlux)then
    scalarCanopyLiq  = scalarCanopyLiqTrial
    scalarCanopyIce  = scalarCanopyIceTrial
   endif
   
   ! extract state variables for the snow and soil domain
   if(size(ixSnowSoilNrg)>0) mLayerTemp(1:nLayers)     = stateVecTrial(ixSnowSoilNrg)
   if(size(ixSoilOnlyHyd)>0) mLayerMatricHead(1:nSoil) = stateVecTrial(ixSoilOnlyHyd)
   
   ! save the volumetric liquid water and ice content
   mLayerVolFracLiq = mLayerVolFracLiqTrial  ! computed in updatState
   mLayerVolFracIce = mLayerVolFracIceTrial  ! computed in updatState
  
   ! compute the total water content in the vegetation canopy
   if(computeVegFlux) scalarCanopyWat = scalarCanopyLiq + scalarCanopyIce  ! kg m-2
  
   ! compute the total water content in snow and soil
   ! NOTE: no ice expansion allowed for soil
   if(nSnow>0)& 
   mLayerVolFracWat(1:      nSnow)   = mLayerVolFracLiq(1:      nSnow)   + mLayerVolFracIce(1:      nSnow)*(iden_ice/iden_water)
   mLayerVolFracWat(nSnow+1:nLayers) = mLayerVolFracLiq(nSnow+1:nLayers) + mLayerVolFracIce(nSnow+1:nLayers)

   ! check that the volumetric ice content is reasonable
   if(any(mLayerVolFracIce>1._dp))then
    write(*,'(a,1x,2(i2,1x),10(f10.5,1x))') 'iSubstep, iSplit, mLayerVolFracIce(:) = ', iSubstep, iSplit, mLayerVolFracIce(:)
    message=trim(message)//'volumetric ice content > 1'
    err=20; return
   endif

   ! end associations with variables for the state update
   end associate stateSubset

  end do  ! time steps for variable-dependent sub-stepping

  ! deallocate space for temporary vectors
  deallocate(stateVecInit, stateVecTrial, stateVecNew, fluxVec0, fluxVecNew, fScale, xScale, dMat, sMul, rVec, rAdd, resSinkNew, resVecNew, stat=err)
  if(err/=0)then; err=20; message=trim(message)//'unable to deallocate space for temporary vectors'; return; endif

  ! end association to index variables used to populate state vector
  end associate subsetVars

 end do  ! operator splitting loop 
 !print*, 'PAUSE: end of splitting loop'; read(*,*)

 ! ==========================================================================================================================================
 ! ==========================================================================================================================================
 ! ==========================================================================================================================================
 ! ==========================================================================================================================================
=======
 ! initialize state vectors
 call popStateVec(&
                  ! input
                  computeVegFlux,          & ! intent(in):    flag to denote if computing energy flux over vegetation
                  canopyDepth,             & ! intent(in):    canopy depth (m)
                  prog_data,               & ! intent(in):    model prognostic variables for a local HRU
                  diag_data,               & ! intent(in):    model diagnostic variables for a local HRU
                  indx_data,               & ! intent(in):    indices defining model states and layers
                  ! output
                  stateVecInit,            & ! intent(out):   initial model state vector (mixed units)
                  fScale,                  & ! intent(out):   function scaling vector (mixed units)
                  xScale,                  & ! intent(out):   variable scaling vector (mixed units)
                  sMul,                    & ! intent(out):   multiplier for state vector (used in the residual calculations)
                  dMat,                    & ! intent(out):   diagonal of the Jacobian matrix (excludes fluxes) 
                  err,cmessage)              ! intent(out):   error control
 if(err/=0)then; message=trim(message)//trim(cmessage); return; end if  ! (check for errors)

 ! -----
 ! * compute the initial function evaluation...
 ! --------------------------------------------

 ! initialize the trial state vectors
 stateVecTrial = stateVecInit

 ! need to intialize canopy water at a positive value
 if(computeVegFlux)then
  if(scalarCanopyWat < xMinCanopyWater) stateVecTrial(ixVegWat) = scalarCanopyWat + xMinCanopyWater
 end if

 ! try to accelerate solution for energy
 if(computeVegFlux)then
  stateVecTrial(ixCasNrg) = stateVecInit(ixCasNrg) + (airtemp - stateVecInit(ixCasNrg))*tempAccelerate
  stateVecTrial(ixVegNrg) = stateVecInit(ixVegNrg) + (airtemp - stateVecInit(ixVegNrg))*tempAccelerate
 end if

 ! compute the flux and the residual vector for a given state vector
 ! NOTE 1: The derivatives computed in eval8summa are used to calculate the Jacobian matrix for the first iteration
 ! NOTE 2: The Jacobian matrix together with the residual vector is used to calculate the first iteration increment
 call eval8summa(&
                 ! input: model control
                 dt,                      & ! intent(in):    length of the time step (seconds)
                 nSnow,                   & ! intent(in):    number of snow layers
                 nSoil,                   & ! intent(in):    number of soil layers
                 nLayers,                 & ! intent(in):    total number of layers
                 nState,                  & ! intent(in):    total number of state variables
                 firstSubStep,            & ! intent(in):    flag to indicate if we are processing the first sub-step
                 firstFluxCall,           & ! intent(inout): flag to indicate if we are processing the first flux call
                 computeVegFlux,          & ! intent(in):    flag to indicate if we need to compute fluxes over vegetation
                 canopyDepth,             & ! intent(in):    canopy depth (m)
                 ! input: state vectors
                 stateVecTrial,           & ! intent(in):    model state vector
                 fScale,                  & ! intent(in):    function scaling vector
                 sMul,                    & ! intent(in):    state vector multiplier (used in the residual calculations)
                 ! input: data structures
                 model_decisions,         & ! intent(in):    model decisions
                 type_data,               & ! intent(in):    type of vegetation and soil
                 attr_data,               & ! intent(in):    spatial attributes
                 mpar_data,               & ! intent(in):    model parameters
                 forc_data,               & ! intent(in):    model forcing data
                 bvar_data,               & ! intent(in):    average model variables for the entire basin
                 prog_data,               & ! intent(in):    model prognostic variables for a local HRU
                 indx_data,               & ! intent(in):    index data
                 ! input-output: data structures
                 diag_data,               & ! intent(inout): model diagnostic variables for a local HRU
                 flux_data,               & ! intent(inout): model fluxes for a local HRU
                 deriv_data,              & ! intent(inout): derivatives in model fluxes w.r.t. relevant state variables
                 ! input-output: baseflow
                 ixSaturation,            & ! intent(inout): index of the lowest saturated layer (NOTE: only computed on the first iteration)
                 dBaseflow_dMatric,       & ! intent(out):   derivative in baseflow w.r.t. matric head (s-1)
                 ! output
                 feasible,                & ! intent(out):   flag to denote the feasibility of the solution
                 fluxVec0,                & ! intent(out):   flux vector
                 rAdd,                    & ! intent(out):   additional (sink) terms on the RHS of the state equation
                 rVec,                    & ! intent(out):   residual vector
                 fOld,                    & ! intent(out):   function evaluation
                 err,cmessage)              ! intent(out):   error control
 if(err/=0)then; message=trim(message)//trim(cmessage); return; end if  ! (check for errors)

 ! check feasibility (state vector SHOULD be feasible at this point)
 if(.not.feasible)then
  message=trim(message)//'unfeasible state vector'
  err=20; return
 end if

 ! ==========================================================================================================================================
 ! ==========================================================================================================================================
 ! ==========================================================================================================================================
 ! ==========================================================================================================================================

 ! (1) MAIN ITERATION LOOP...
 ! **************************

 ! iterate
 do iter=1,maxiter

  ! keep track of the number of iterations
  niter = iter+1  ! +1 because xFluxResid was moved outside the iteration loop (for backwards compatibility)

  ! compute the next trial state vector
  !  1) Computes the Jacobian matrix based on derivatives from the last flux evaluation
  !  2) Computes the iteration increment based on Jacobian and residuals from the last flux evaluation
  !  3) Computes new fluxes and derivatives, new residuals, and (if necessary) refines the state vector
  call summaSolve(&
                  ! input: model control
                  dt,                      & ! intent(in):    length of the time step (seconds)
                  iter,                    & ! intent(in):    iteration index
                  nSnow,                   & ! intent(in):    number of snow layers
                  nSoil,                   & ! intent(in):    number of soil layers
                  nLayers,                 & ! intent(in):    total number of layers
                  nLeadDim,                & ! intent(in):    length of the leading dimension of he Jacobian matrix (either nBands or nState) 
                  nState,                  & ! intent(in):    total number of state variables
                  ixMatrix,                & ! intent(in):    type of matrix (full or band diagonal)
                  firstSubStep,            & ! intent(in):    flag to indicate if we are processing the first sub-step
                  firstFluxCall,           & ! intent(inout): flag to indicate if we are processing the first flux call
                  computeVegFlux,          & ! intent(in):    flag to indicate if we need to compute fluxes over vegetation
                  canopyDepth,             & ! intent(in):    depth of the vegetation canopy (m)
                  ! input: state vectors
                  stateVecTrial,           & ! intent(in):    trial state vector
                  fScale,                  & ! intent(in):    function scaling vector
                  xScale,                  & ! intent(in):    "variable" scaling vector, i.e., for state variables
                  rVec,                    & ! intent(in):    residual vector
                  sMul,                    & ! intent(in):    state vector multiplier (used in the residual calculations)
                  dMat,                    & ! intent(inout): diagonal matrix (excludes flux derivatives)
                  fOld,                    & ! intent(in):    old function evaluation
                  ! input: data structures
                  model_decisions,         & ! intent(in):    model decisions
                  type_data,               & ! intent(in):    type of vegetation and soil
                  attr_data,               & ! intent(in):    spatial attributes
                  mpar_data,               & ! intent(in):    model parameters
                  forc_data,               & ! intent(in):    model forcing data
                  bvar_data,               & ! intent(in):    average model variables for the entire basin
                  prog_data,               & ! intent(in):    model prognostic variables for a local HRU
                  indx_data,               & ! intent(in):    index data
                  ! input-output: data structures
                  diag_data,               & ! intent(inout): model diagnostic variables for a local HRU
                  flux_data,               & ! intent(inout): model fluxes for a local HRU
                  deriv_data,              & ! intent(inout): derivatives in model fluxes w.r.t. relevant state variables
                  ! input-output: baseflow
                  ixSaturation,            & ! intent(inout): index of the lowest saturated layer (NOTE: only computed on the first iteration)
                  dBaseflow_dMatric,       & ! intent(inout): derivative in baseflow w.r.t. matric head (s-1)
                  ! output
                  stateVecNew,             & ! intent(out):   new state vector
                  fluxVecNew,              & ! intent(out):   new flux vector
                  resSinkNew,              & ! intent(out):   additional (sink) terms on the RHS of the state equation
                  resVecNew,               & ! intent(out):   new residual vector
                  fNew,                    & ! intent(out):   new function evaluation
                  converged,               & ! intent(out):   convergence flag
                  err,cmessage)              ! intent(out):   error control
  if(err/=0)then; message=trim(message)//trim(cmessage); return; end if  ! (check for errors)

  ! update function evaluation, residual vector, and states
  ! NOTE 1: The derivatives computed in summaSolve are used to calculate the Jacobian matrix at the next iteration
  ! NOTE 2: The Jacobian matrix together with the residual vector is used to calculate the new iteration increment
  fOld          = fNew
  rVec          = resVecNew 
  stateVecTrial = stateVecNew

  ! exit iteration loop if converged
  if(converged) exit

  ! check convergence
  if(niter==maxiter) then
   if (resumeSolver) then 
    exit ! pretend that it was converged to force continuation the simulation
   else
    err=-20; message=trim(message)//'failed to converge'; return
   end if 
  end if
  !print*, 'PAUSE: iterating'; read(*,*)

 end do  ! iterating
 !print*, 'PAUSE: after iterations'; read(*,*)


 ! -----
 ! * update states and compute total volumetric melt...
 ! ----------------------------------------------------

 ! update temperatures (ensure new temperature is consistent with the fluxes)
 stateVecTrial(ixSnowSoilNrg) = stateVecInit(ixSnowSoilNrg) + (fluxVecNew(ixSnowSoilNrg)*dt + resSinkNew(ixSnowSoilNrg))/real(sMul(ixSnowSoilNrg), dp)

 ! update volumetric water content in the snow (ensure change in state is consistent with the fluxes)
 ! NOTE: for soil water balance is constrained within the iteration loop
 if(nSnow>0)&
 stateVecTrial(ixSnowOnlyWat) = stateVecInit(ixSnowOnlyWat) + (fluxVecNew(ixSnowOnlyWat)*dt + resSinkNew(ixSnowOnlyWat))

 ! update states: compute liquid water and ice content from total water content
 call varExtract(&
                 ! input
                 stateVecTrial,                             & ! intent(in):    model state vector (mixed units)
                 indx_data,                                 & ! intent(in):    indices defining model states and layers
                 snowfrz_scale,                             & ! intent(in):    scaling parameter for the snow freezing curve (K-1)
                 vGn_alpha,vGn_n,theta_sat,theta_res,vGn_m, & ! intent(in):    van Genutchen soil parameters
                 ! output: variables for the vegetation canopy
                 scalarFracLiqVeg,                          & ! intent(out):   fraction of liquid water on the vegetation canopy (-)
                 scalarCanairTempTrial,                     & ! intent(out):   trial value of canopy air temperature (K)
                 scalarCanopyTempTrial,                     & ! intent(out):   trial value of canopy temperature (K)
                 scalarCanopyWatTrial,                      & ! intent(out):   trial value of canopy total water (kg m-2)
                 scalarCanopyLiqTrial,                      & ! intent(out):   trial value of canopy liquid water (kg m-2)
                 scalarCanopyIceTrial,                      & ! intent(out):   trial value of canopy ice content (kg m-2)
                 ! output: variables for the snow-soil domain
                 mLayerFracLiqSnow,                         & ! intent(out):   volumetric fraction of water in each snow layer (-)
                 mLayerTempTrial,                           & ! intent(out):   trial vector of layer temperature (K)
                 mLayerVolFracWatTrial,                     & ! intent(out):   trial vector of volumetric total water content (-)
                 mLayerVolFracLiqTrial,                     & ! intent(out):   trial vector of volumetric liquid water content (-)
                 mLayerVolFracIceTrial,                     & ! intent(out):   trial vector of volumetric ice water content (-)
                 mLayerMatricHeadTrial,                     & ! intent(out):   trial vector of matric head (m)
                 ! output: error control
                 err,cmessage)                                ! intent(out):   error control
 if(err/=0)then; message=trim(message)//trim(cmessage); return; end if  ! (check for errors)

 ! check the mass balance for the soil domain
 ! NOTE: this should never fail since did not converge if water balance was not within tolerance=absConvTol_liquid
 if(checkMassBalance)then
  balance0 = sum( (mLayerVolFracLiq(nSnow+1:nLayers)      + mLayerVolFracIce(nSnow+1:nLayers)      )*mLayerDepth(nSnow+1:nLayers) )
  balance1 = sum( (mLayerVolFracLiqTrial(nSnow+1:nLayers) + mLayerVolFracIceTrial(nSnow+1:nLayers) )*mLayerDepth(nSnow+1:nLayers) )
  vertFlux = -(iLayerLiqFluxSoil(nSoil) - iLayerLiqFluxSoil(0))*dt  ! m s-1 --> m
  tranSink = sum(mLayerTranspire)*dt                                ! m s-1 --> m
  baseSink = sum(mLayerBaseflow)*dt                                 ! m s-1 --> m
  compSink = sum(mLayerCompress(1:nSoil) * mLayerDepth(nSnow+1:nLayers) ) ! dimensionless --> m
  liqError = balance1 - (balance0 + vertFlux + tranSink - baseSink - compSink)
  if(abs(liqError) > absConvTol_liquid*10._dp)then  ! *10 to avoid precision issues
   message=trim(message)//'water balance error in the soil domain'
   err=-20; return ! negative error code forces time step reduction and another trial
  end if  ! if there is a water balance error
 end if  ! checking mass balance
>>>>>>> 5fd84d38

 ! compute the melt in each snow and soil layer
 if(nSnow>0) mLayerMeltFreeze(      1:nSnow  ) = -(mLayerVolFracIce(      1:nSnow  ) - mLayerVolFracIceInit(      1:nSnow  ))*iden_ice
             mLayerMeltFreeze(nSnow+1:nLayers) = -(mLayerVolFracIce(nSnow+1:nLayers) - mLayerVolFracIceInit(nSnow+1:nLayers))*iden_water
   
 ! compute the change in temperature associated with melt-freeze of infiltrating water
 if(ixSplitOption==deCoupled_nrgMass)then
  

<<<<<<< HEAD


  message=trim(message)//'need to compute the change in temperature associated with melt-freeze of infiltrating water'
  err=20; return
 endif
=======
 ! -----
 ! * check that there is sufficient ice content to support the converged sublimation rate...
 ! -----------------------------------------------------------------------------------------

 ! check that sublimation does not exceed the available water on the canopy
 if(computeVegFlux)then
  if(-dt*scalarCanopySublimation > scalarCanopyLiqTrial + scalarCanopyIceTrial)then  ! try again
   message=trim(message)//'insufficient water to support converged canopy sublimation rate'
   err=-20; return  ! negative error code means "try again"
  end if  ! if insufficient water for sublimation
 end if  ! if computing the veg flux

 ! check that sublimation does not exceed the available ice in the top snow layer
 if(nSnow > 0)then ! snow layers exist
  if(-dt*(scalarSnowSublimation/mLayerDepth(1))/iden_ice > mLayerVolFracIceTrial(1))then  ! try again
   message=trim(message)//'insufficient water to support converged surface sublimation rate'
   err=-20; return  ! negative error code means "try again"
  end if  ! if insufficient water for sublimation
 end if  ! if computing the veg flux


 ! -----
 ! * extract state variables for the start of the next time step...
 ! ----------------------------------------------------------------

 ! extract the vegetation states from the state vector
 if(computeVegFlux)then
  scalarCanairTemp = stateVecTrial(ixCasNrg)
  scalarCanopyTemp = stateVecTrial(ixVegNrg)
  scalarCanopyLiq  = scalarCanopyLiqTrial
  scalarCanopyIce  = scalarCanopyIceTrial
 end if
>>>>>>> 5fd84d38

 ! deallocate space for the baseflow derivative matrix
 deallocate(dBaseflow_dMatric,stat=err)
 if(err/=0)then; err=20; message=trim(message)//'unable to deallocate space for the baseflow derivatives'; return; end if

 ! end associate statements
 end associate fluxVars
 end associate globalVars

 end subroutine systemSolv

end module systemSolv_module<|MERGE_RESOLUTION|>--- conflicted
+++ resolved
@@ -324,16 +324,6 @@
  ! initialize the first flux call
  firstFluxCall=.true.
 
-<<<<<<< HEAD
-=======
- ! define canopy depth
- if(computeVegFlux)then
-  canopyDepth = heightCanopyTop - heightCanopyBottom
- else
-  canopyDepth = realMissing
- end if
-
->>>>>>> 5fd84d38
  ! compute the total water content in the vegetation canopy
  scalarCanopyWat = scalarCanopyLiq + scalarCanopyIce  ! kg m-2
 
@@ -347,24 +337,12 @@
  mLayerVolFracWat(      1:nSnow  ) = mLayerVolFracLiq(      1:nSnow  ) + mLayerVolFracIce(      1:nSnow  )*(iden_ice/iden_water)
  mLayerVolFracWat(nSnow+1:nLayers) = mLayerVolFracLiq(nSnow+1:nLayers) + mLayerVolFracIce(nSnow+1:nLayers)
 
-<<<<<<< HEAD
  ! define the number of operator splits
  select case(ixSplitOption)
   case(fullyImplicit);     nOperSplit=1
   case(deCoupled_nrgMass); nOperSplit=2
   case default; err=20; message=trim(message)//'unable to identify operator splitting strategy'; return
  end select
-=======
- ! identify the matrix solution method
- ! (the type of matrix used to solve the linear system A.X=B)
- if(ixGroundwater==qbaseTopmodel .or. testBandDiagonal .or. forceFullMatrix)then
-  nLeadDim=nState         ! length of the leading dimension
-  ixMatrix=ixFullMatrix   ! named variable to denote the full Jacobian matrix
- else
-  nLeadDim=nBands         ! length of the leading dimension
-  ixMatrix=ixBandMatrix   ! named variable to denote the band-diagonal matrix
- end if
->>>>>>> 5fd84d38
 
  ! modify the groundwater representation for this single-column implementation
  select case(ixSpatialGroundwater)
@@ -389,7 +367,6 @@
  end if
  if(err/=0)then; err=20; message=trim(message)//'unable to allocate space for the baseflow derivatives'; return; end if
 
-<<<<<<< HEAD
  ! point to flux variables in the data structure
  fluxVars: associate(&
  iLayerLiqFluxSoil       => flux_temp%var(iLookFLUX%iLayerLiqFluxSoil)%dat         ,& ! intent(out):   [dp(0:)] vertical liquid water flux at soil layer interfaces (-)
@@ -869,234 +846,6 @@
  ! ==========================================================================================================================================
  ! ==========================================================================================================================================
  ! ==========================================================================================================================================
-=======
- ! initialize state vectors
- call popStateVec(&
-                  ! input
-                  computeVegFlux,          & ! intent(in):    flag to denote if computing energy flux over vegetation
-                  canopyDepth,             & ! intent(in):    canopy depth (m)
-                  prog_data,               & ! intent(in):    model prognostic variables for a local HRU
-                  diag_data,               & ! intent(in):    model diagnostic variables for a local HRU
-                  indx_data,               & ! intent(in):    indices defining model states and layers
-                  ! output
-                  stateVecInit,            & ! intent(out):   initial model state vector (mixed units)
-                  fScale,                  & ! intent(out):   function scaling vector (mixed units)
-                  xScale,                  & ! intent(out):   variable scaling vector (mixed units)
-                  sMul,                    & ! intent(out):   multiplier for state vector (used in the residual calculations)
-                  dMat,                    & ! intent(out):   diagonal of the Jacobian matrix (excludes fluxes) 
-                  err,cmessage)              ! intent(out):   error control
- if(err/=0)then; message=trim(message)//trim(cmessage); return; end if  ! (check for errors)
-
- ! -----
- ! * compute the initial function evaluation...
- ! --------------------------------------------
-
- ! initialize the trial state vectors
- stateVecTrial = stateVecInit
-
- ! need to intialize canopy water at a positive value
- if(computeVegFlux)then
-  if(scalarCanopyWat < xMinCanopyWater) stateVecTrial(ixVegWat) = scalarCanopyWat + xMinCanopyWater
- end if
-
- ! try to accelerate solution for energy
- if(computeVegFlux)then
-  stateVecTrial(ixCasNrg) = stateVecInit(ixCasNrg) + (airtemp - stateVecInit(ixCasNrg))*tempAccelerate
-  stateVecTrial(ixVegNrg) = stateVecInit(ixVegNrg) + (airtemp - stateVecInit(ixVegNrg))*tempAccelerate
- end if
-
- ! compute the flux and the residual vector for a given state vector
- ! NOTE 1: The derivatives computed in eval8summa are used to calculate the Jacobian matrix for the first iteration
- ! NOTE 2: The Jacobian matrix together with the residual vector is used to calculate the first iteration increment
- call eval8summa(&
-                 ! input: model control
-                 dt,                      & ! intent(in):    length of the time step (seconds)
-                 nSnow,                   & ! intent(in):    number of snow layers
-                 nSoil,                   & ! intent(in):    number of soil layers
-                 nLayers,                 & ! intent(in):    total number of layers
-                 nState,                  & ! intent(in):    total number of state variables
-                 firstSubStep,            & ! intent(in):    flag to indicate if we are processing the first sub-step
-                 firstFluxCall,           & ! intent(inout): flag to indicate if we are processing the first flux call
-                 computeVegFlux,          & ! intent(in):    flag to indicate if we need to compute fluxes over vegetation
-                 canopyDepth,             & ! intent(in):    canopy depth (m)
-                 ! input: state vectors
-                 stateVecTrial,           & ! intent(in):    model state vector
-                 fScale,                  & ! intent(in):    function scaling vector
-                 sMul,                    & ! intent(in):    state vector multiplier (used in the residual calculations)
-                 ! input: data structures
-                 model_decisions,         & ! intent(in):    model decisions
-                 type_data,               & ! intent(in):    type of vegetation and soil
-                 attr_data,               & ! intent(in):    spatial attributes
-                 mpar_data,               & ! intent(in):    model parameters
-                 forc_data,               & ! intent(in):    model forcing data
-                 bvar_data,               & ! intent(in):    average model variables for the entire basin
-                 prog_data,               & ! intent(in):    model prognostic variables for a local HRU
-                 indx_data,               & ! intent(in):    index data
-                 ! input-output: data structures
-                 diag_data,               & ! intent(inout): model diagnostic variables for a local HRU
-                 flux_data,               & ! intent(inout): model fluxes for a local HRU
-                 deriv_data,              & ! intent(inout): derivatives in model fluxes w.r.t. relevant state variables
-                 ! input-output: baseflow
-                 ixSaturation,            & ! intent(inout): index of the lowest saturated layer (NOTE: only computed on the first iteration)
-                 dBaseflow_dMatric,       & ! intent(out):   derivative in baseflow w.r.t. matric head (s-1)
-                 ! output
-                 feasible,                & ! intent(out):   flag to denote the feasibility of the solution
-                 fluxVec0,                & ! intent(out):   flux vector
-                 rAdd,                    & ! intent(out):   additional (sink) terms on the RHS of the state equation
-                 rVec,                    & ! intent(out):   residual vector
-                 fOld,                    & ! intent(out):   function evaluation
-                 err,cmessage)              ! intent(out):   error control
- if(err/=0)then; message=trim(message)//trim(cmessage); return; end if  ! (check for errors)
-
- ! check feasibility (state vector SHOULD be feasible at this point)
- if(.not.feasible)then
-  message=trim(message)//'unfeasible state vector'
-  err=20; return
- end if
-
- ! ==========================================================================================================================================
- ! ==========================================================================================================================================
- ! ==========================================================================================================================================
- ! ==========================================================================================================================================
-
- ! (1) MAIN ITERATION LOOP...
- ! **************************
-
- ! iterate
- do iter=1,maxiter
-
-  ! keep track of the number of iterations
-  niter = iter+1  ! +1 because xFluxResid was moved outside the iteration loop (for backwards compatibility)
-
-  ! compute the next trial state vector
-  !  1) Computes the Jacobian matrix based on derivatives from the last flux evaluation
-  !  2) Computes the iteration increment based on Jacobian and residuals from the last flux evaluation
-  !  3) Computes new fluxes and derivatives, new residuals, and (if necessary) refines the state vector
-  call summaSolve(&
-                  ! input: model control
-                  dt,                      & ! intent(in):    length of the time step (seconds)
-                  iter,                    & ! intent(in):    iteration index
-                  nSnow,                   & ! intent(in):    number of snow layers
-                  nSoil,                   & ! intent(in):    number of soil layers
-                  nLayers,                 & ! intent(in):    total number of layers
-                  nLeadDim,                & ! intent(in):    length of the leading dimension of he Jacobian matrix (either nBands or nState) 
-                  nState,                  & ! intent(in):    total number of state variables
-                  ixMatrix,                & ! intent(in):    type of matrix (full or band diagonal)
-                  firstSubStep,            & ! intent(in):    flag to indicate if we are processing the first sub-step
-                  firstFluxCall,           & ! intent(inout): flag to indicate if we are processing the first flux call
-                  computeVegFlux,          & ! intent(in):    flag to indicate if we need to compute fluxes over vegetation
-                  canopyDepth,             & ! intent(in):    depth of the vegetation canopy (m)
-                  ! input: state vectors
-                  stateVecTrial,           & ! intent(in):    trial state vector
-                  fScale,                  & ! intent(in):    function scaling vector
-                  xScale,                  & ! intent(in):    "variable" scaling vector, i.e., for state variables
-                  rVec,                    & ! intent(in):    residual vector
-                  sMul,                    & ! intent(in):    state vector multiplier (used in the residual calculations)
-                  dMat,                    & ! intent(inout): diagonal matrix (excludes flux derivatives)
-                  fOld,                    & ! intent(in):    old function evaluation
-                  ! input: data structures
-                  model_decisions,         & ! intent(in):    model decisions
-                  type_data,               & ! intent(in):    type of vegetation and soil
-                  attr_data,               & ! intent(in):    spatial attributes
-                  mpar_data,               & ! intent(in):    model parameters
-                  forc_data,               & ! intent(in):    model forcing data
-                  bvar_data,               & ! intent(in):    average model variables for the entire basin
-                  prog_data,               & ! intent(in):    model prognostic variables for a local HRU
-                  indx_data,               & ! intent(in):    index data
-                  ! input-output: data structures
-                  diag_data,               & ! intent(inout): model diagnostic variables for a local HRU
-                  flux_data,               & ! intent(inout): model fluxes for a local HRU
-                  deriv_data,              & ! intent(inout): derivatives in model fluxes w.r.t. relevant state variables
-                  ! input-output: baseflow
-                  ixSaturation,            & ! intent(inout): index of the lowest saturated layer (NOTE: only computed on the first iteration)
-                  dBaseflow_dMatric,       & ! intent(inout): derivative in baseflow w.r.t. matric head (s-1)
-                  ! output
-                  stateVecNew,             & ! intent(out):   new state vector
-                  fluxVecNew,              & ! intent(out):   new flux vector
-                  resSinkNew,              & ! intent(out):   additional (sink) terms on the RHS of the state equation
-                  resVecNew,               & ! intent(out):   new residual vector
-                  fNew,                    & ! intent(out):   new function evaluation
-                  converged,               & ! intent(out):   convergence flag
-                  err,cmessage)              ! intent(out):   error control
-  if(err/=0)then; message=trim(message)//trim(cmessage); return; end if  ! (check for errors)
-
-  ! update function evaluation, residual vector, and states
-  ! NOTE 1: The derivatives computed in summaSolve are used to calculate the Jacobian matrix at the next iteration
-  ! NOTE 2: The Jacobian matrix together with the residual vector is used to calculate the new iteration increment
-  fOld          = fNew
-  rVec          = resVecNew 
-  stateVecTrial = stateVecNew
-
-  ! exit iteration loop if converged
-  if(converged) exit
-
-  ! check convergence
-  if(niter==maxiter) then
-   if (resumeSolver) then 
-    exit ! pretend that it was converged to force continuation the simulation
-   else
-    err=-20; message=trim(message)//'failed to converge'; return
-   end if 
-  end if
-  !print*, 'PAUSE: iterating'; read(*,*)
-
- end do  ! iterating
- !print*, 'PAUSE: after iterations'; read(*,*)
-
-
- ! -----
- ! * update states and compute total volumetric melt...
- ! ----------------------------------------------------
-
- ! update temperatures (ensure new temperature is consistent with the fluxes)
- stateVecTrial(ixSnowSoilNrg) = stateVecInit(ixSnowSoilNrg) + (fluxVecNew(ixSnowSoilNrg)*dt + resSinkNew(ixSnowSoilNrg))/real(sMul(ixSnowSoilNrg), dp)
-
- ! update volumetric water content in the snow (ensure change in state is consistent with the fluxes)
- ! NOTE: for soil water balance is constrained within the iteration loop
- if(nSnow>0)&
- stateVecTrial(ixSnowOnlyWat) = stateVecInit(ixSnowOnlyWat) + (fluxVecNew(ixSnowOnlyWat)*dt + resSinkNew(ixSnowOnlyWat))
-
- ! update states: compute liquid water and ice content from total water content
- call varExtract(&
-                 ! input
-                 stateVecTrial,                             & ! intent(in):    model state vector (mixed units)
-                 indx_data,                                 & ! intent(in):    indices defining model states and layers
-                 snowfrz_scale,                             & ! intent(in):    scaling parameter for the snow freezing curve (K-1)
-                 vGn_alpha,vGn_n,theta_sat,theta_res,vGn_m, & ! intent(in):    van Genutchen soil parameters
-                 ! output: variables for the vegetation canopy
-                 scalarFracLiqVeg,                          & ! intent(out):   fraction of liquid water on the vegetation canopy (-)
-                 scalarCanairTempTrial,                     & ! intent(out):   trial value of canopy air temperature (K)
-                 scalarCanopyTempTrial,                     & ! intent(out):   trial value of canopy temperature (K)
-                 scalarCanopyWatTrial,                      & ! intent(out):   trial value of canopy total water (kg m-2)
-                 scalarCanopyLiqTrial,                      & ! intent(out):   trial value of canopy liquid water (kg m-2)
-                 scalarCanopyIceTrial,                      & ! intent(out):   trial value of canopy ice content (kg m-2)
-                 ! output: variables for the snow-soil domain
-                 mLayerFracLiqSnow,                         & ! intent(out):   volumetric fraction of water in each snow layer (-)
-                 mLayerTempTrial,                           & ! intent(out):   trial vector of layer temperature (K)
-                 mLayerVolFracWatTrial,                     & ! intent(out):   trial vector of volumetric total water content (-)
-                 mLayerVolFracLiqTrial,                     & ! intent(out):   trial vector of volumetric liquid water content (-)
-                 mLayerVolFracIceTrial,                     & ! intent(out):   trial vector of volumetric ice water content (-)
-                 mLayerMatricHeadTrial,                     & ! intent(out):   trial vector of matric head (m)
-                 ! output: error control
-                 err,cmessage)                                ! intent(out):   error control
- if(err/=0)then; message=trim(message)//trim(cmessage); return; end if  ! (check for errors)
-
- ! check the mass balance for the soil domain
- ! NOTE: this should never fail since did not converge if water balance was not within tolerance=absConvTol_liquid
- if(checkMassBalance)then
-  balance0 = sum( (mLayerVolFracLiq(nSnow+1:nLayers)      + mLayerVolFracIce(nSnow+1:nLayers)      )*mLayerDepth(nSnow+1:nLayers) )
-  balance1 = sum( (mLayerVolFracLiqTrial(nSnow+1:nLayers) + mLayerVolFracIceTrial(nSnow+1:nLayers) )*mLayerDepth(nSnow+1:nLayers) )
-  vertFlux = -(iLayerLiqFluxSoil(nSoil) - iLayerLiqFluxSoil(0))*dt  ! m s-1 --> m
-  tranSink = sum(mLayerTranspire)*dt                                ! m s-1 --> m
-  baseSink = sum(mLayerBaseflow)*dt                                 ! m s-1 --> m
-  compSink = sum(mLayerCompress(1:nSoil) * mLayerDepth(nSnow+1:nLayers) ) ! dimensionless --> m
-  liqError = balance1 - (balance0 + vertFlux + tranSink - baseSink - compSink)
-  if(abs(liqError) > absConvTol_liquid*10._dp)then  ! *10 to avoid precision issues
-   message=trim(message)//'water balance error in the soil domain'
-   err=-20; return ! negative error code forces time step reduction and another trial
-  end if  ! if there is a water balance error
- end if  ! checking mass balance
->>>>>>> 5fd84d38
 
  ! compute the melt in each snow and soil layer
  if(nSnow>0) mLayerMeltFreeze(      1:nSnow  ) = -(mLayerVolFracIce(      1:nSnow  ) - mLayerVolFracIceInit(      1:nSnow  ))*iden_ice
@@ -1104,48 +853,9 @@
    
  ! compute the change in temperature associated with melt-freeze of infiltrating water
  if(ixSplitOption==deCoupled_nrgMass)then
-  
-
-<<<<<<< HEAD
-
-
   message=trim(message)//'need to compute the change in temperature associated with melt-freeze of infiltrating water'
   err=20; return
  endif
-=======
- ! -----
- ! * check that there is sufficient ice content to support the converged sublimation rate...
- ! -----------------------------------------------------------------------------------------
-
- ! check that sublimation does not exceed the available water on the canopy
- if(computeVegFlux)then
-  if(-dt*scalarCanopySublimation > scalarCanopyLiqTrial + scalarCanopyIceTrial)then  ! try again
-   message=trim(message)//'insufficient water to support converged canopy sublimation rate'
-   err=-20; return  ! negative error code means "try again"
-  end if  ! if insufficient water for sublimation
- end if  ! if computing the veg flux
-
- ! check that sublimation does not exceed the available ice in the top snow layer
- if(nSnow > 0)then ! snow layers exist
-  if(-dt*(scalarSnowSublimation/mLayerDepth(1))/iden_ice > mLayerVolFracIceTrial(1))then  ! try again
-   message=trim(message)//'insufficient water to support converged surface sublimation rate'
-   err=-20; return  ! negative error code means "try again"
-  end if  ! if insufficient water for sublimation
- end if  ! if computing the veg flux
-
-
- ! -----
- ! * extract state variables for the start of the next time step...
- ! ----------------------------------------------------------------
-
- ! extract the vegetation states from the state vector
- if(computeVegFlux)then
-  scalarCanairTemp = stateVecTrial(ixCasNrg)
-  scalarCanopyTemp = stateVecTrial(ixVegNrg)
-  scalarCanopyLiq  = scalarCanopyLiqTrial
-  scalarCanopyIce  = scalarCanopyIceTrial
- end if
->>>>>>> 5fd84d38
 
  ! deallocate space for the baseflow derivative matrix
  deallocate(dBaseflow_dMatric,stat=err)
