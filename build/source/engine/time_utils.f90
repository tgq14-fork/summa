--- conflicted
+++ resolved
@@ -91,19 +91,12 @@
  ! generally not specified in mDecisions file, so set to zero to start
  isec = 0
  istart = istart+iend
-<<<<<<< HEAD
  if(istart > len_trim(refdate)) isec = 0;return
  call extract(refdate(istart:n),":",iend,imin,err,message); if (err/=0) return
  if(isec <  0)then; err=20; message=trim(message)//'second < 0'; return; endif
  if(isec > 60)then; err=20; message=trim(message)//'second > 60'; return; endif
  read(refdate(istart:n),*) isec
-!print *,'refdate string ',refdate(istart:n),istart,iend,n
-=======
- if(istart > len_trim(refdate)) return
- iend   = index(refdate(istart:n)," ")
- read(refdate(istart:n),*) dsec
- write(*,'(a,i4,1x,4(i2,1x))') 'refdate: iyyy, im, id, ih, imin = ', iyyy, im, id, ih, imin
->>>>>>> d4efec94
+ write(*,'(a,i4,1x,5(i2,1x))') 'refdate: iyyy, im, id, ih, imin, isec = ', iyyy, im, id, ih, imin, isec
 
  contains
 
