--- conflicted
+++ resolved
@@ -587,7 +587,7 @@
  real(rkind)                        :: fluxNet                        ! net water fluxes (kg m-2 s-1)
  real(rkind)                        :: superflousWat                  ! superflous water used for evaporation (kg m-2 s-1)
  real(rkind)                        :: superflousNrg                  ! superflous energy that cannot be used for evaporation (W m-2 [J m-2 s-1])
- character(LEN=256)              :: cmessage                       ! error message of downwind routine
+ character(LEN=256)                 :: cmessage                       ! error message of downwind routine
  ! trial state variables
  real(rkind)                        :: scalarCanairTempTrial          ! trial value for temperature of the canopy air space (K)
  real(rkind)                        :: scalarCanopyTempTrial          ! trial value for temperature of the vegetation canopy (K)
@@ -598,20 +598,13 @@
  real(rkind),dimension(nSoil)       :: mLayerMatricHeadLiqTrial       ! trial vector for liquid water matric potential (m)
  real(rkind)                        :: scalarAquiferStorageTrial      ! trial value for storage of water in the aquifer (m)
  ! diagnostic variables
-<<<<<<< HEAD
- real(dp)                        :: scalarCanopyLiqTrial           ! trial value for mass of liquid water on the vegetation canopy (kg m-2)
- real(dp)                        :: scalarCanopyIceTrial           ! trial value for mass of ice on the vegetation canopy (kg m-2)
- real(dp),dimension(nLayers)     :: mLayerVolFracLiqTrial          ! trial vector for volumetric fraction of liquid water (-)
- real(dp),dimension(nLayers)     :: mLayerVolFracIceTrial          ! trial vector for volumetric fraction of ice (-)
- real(dp)                        :: scalarCanairEnthalpyTrial      ! enthalpy of the canopy air space (J m-3)
- real(dp)                        :: scalarCanopyEnthalpyTrial      ! enthalpy of the vegetation canopy (J m-3
- real(dp),dimension(nLayers)     :: mLayerEnthalpyTrial
-=======
  real(rkind)                        :: scalarCanopyLiqTrial           ! trial value for mass of liquid water on the vegetation canopy (kg m-2)
  real(rkind)                        :: scalarCanopyIceTrial           ! trial value for mass of ice on the vegetation canopy (kg m-2)
  real(rkind),dimension(nLayers)     :: mLayerVolFracLiqTrial          ! trial vector for volumetric fraction of liquid water (-)
  real(rkind),dimension(nLayers)     :: mLayerVolFracIceTrial          ! trial vector for volumetric fraction of ice (-)
->>>>>>> 7e1c0c38
+ real(rkind)                        :: scalarCanairEnthalpyTrial      ! enthalpy of the canopy air space (J m-3)
+ real(rkind)                        :: scalarCanopyEnthalpyTrial      ! enthalpy of the vegetation canopy (J m-3
+ real(rkind),dimension(nLayers)     :: mLayerEnthalpyTrial
  ! -------------------------------------------------------------------------------------------------------------------
 
  ! -------------------------------------------------------------------------------------------------------------------
