! SUMMA - Structure for Unifying Multiple Modeling Alternatives
! Copyright (C) 2014-2015 NCAR/RAL
!
! This file is part of SUMMA
!
! For more information see: http://www.ral.ucar.edu/projects/summa
!
! This program is free software: you can redistribute it and/or modify
! it under the terms of the GNU General Public License as published by
! the Free Software Foundation, either version 3 of the License, or
! (at your option) any later version.
!
! This program is distributed in the hope that it will be useful,
! but WITHOUT ANY WARRANTY; without even the implied warranty of
! MERCHANTABILITY or FITNESS FOR A PARTICULAR PURPOSE.  See the
! GNU General Public License for more details.
!
! You should have received a copy of the GNU General Public License
! along with this program.  If not, see <http://www.gnu.org/licenses/>.

module def_output_module
USE netcdf
USE netcdf_util_module,only:netcdf_err        ! netcdf error handling function
USE netcdf_util_module,only:nc_file_close     ! close NetCDF files
USE f2008funcs_module,only:cloneStruc         ! used to "clone" data structures -- temporary replacement of the intrinsic allocate(a, source=b)
USE nrtype, integerMissing=>nr_integerMissing ! top-level data types
USE globalData, only: outputPrecision         ! data structure for output precision
implicit none
private
public :: def_output

! define dimension names
character(len=32),parameter :: gru_DimName      = 'gru'              ! dimension name for the GRUs
character(len=32),parameter :: hru_DimName      = 'hru'              ! dimension name for the HRUs
character(len=32),parameter :: depth_DimName    = 'depth'            ! dimension name for soil depth
character(len=32),parameter :: scalar_DimName   = 'scalar'           ! dimension name for scalar variables
character(len=32),parameter :: wLength_dimName  = 'spectral_bands'   ! dimension name for the number of spectral bands
character(len=32),parameter :: timestep_DimName = 'time'             ! dimension name for the time step
character(len=32),parameter :: routing_DimName  = 'timeDelayRouting' ! dimension name for the time delay routing vectors
character(len=32),parameter :: midSnow_DimName  = 'midSnow'          ! dimension name for midSnow
character(len=32),parameter :: midSoil_DimName  = 'midSoil'          ! dimension name for midSoil
character(len=32),parameter :: midToto_DimName  = 'midToto'          ! dimension name for midToto
character(len=32),parameter :: ifcSnow_DimName  = 'ifcSnow'          ! dimension name for ifcSnow
character(len=32),parameter :: ifcSoil_DimName  = 'ifcSoil'          ! dimension name for ifcSoil
character(len=32),parameter :: ifcToto_DimName  = 'ifcToto'          ! dimension name for ifcToto

! define the dimension IDs
integer(i4b)                :: gru_DimID                             ! dimension name for the GRUs
integer(i4b)                :: hru_DimID                             ! dimension name for the HRUs
integer(i4b)                :: depth_DimID                           ! dimension name for the soil depth
integer(i4b)                :: scalar_DimID                          ! dimension name for scalar variables
integer(i4b)                :: wLength_dimID                         ! dimension name for the number of spectral bands
integer(i4b)                :: timestep_DimID                        ! dimension name for the time step
integer(i4b)                :: routing_DimID                         ! dimension name for thetime delay routing vectors
integer(i4b)                :: midSnow_DimID                         ! dimension name for midSnow
integer(i4b)                :: midSoil_DimID                         ! dimension name for midSoil
integer(i4b)                :: midToto_DimID                         ! dimension name for midToto
integer(i4b)                :: ifcSnow_DimID                         ! dimension name for ifcSnow
integer(i4b)                :: ifcSoil_DimID                         ! dimension name for ifcSoil
integer(i4b)                :: ifcToto_DimID                         ! dimension name for ifcToto

! define named variables to specify dimensions
integer(i4b),parameter  :: needGRU=0,needHRU=1,noHRU=2    ! define if there is an HRU dimension
integer(i4b),parameter  :: needTime=1,noTime=2            ! define if there is a time dimension

contains

 ! **********************************************************************************************************
 ! public subroutine def_output: define model output file
 ! **********************************************************************************************************
 subroutine def_output(summaVersion,buildTime,gitBranch,gitHash,nGRU,nHRU,nSoil,infile,err,message)
 USE globalData,only:structInfo                               ! information on the data structures
 USE globalData,only:forc_meta,attr_meta,type_meta            ! metaData structures
 USE globalData,only:prog_meta,diag_meta,flux_meta,deriv_meta ! metaData structures
 USE globalData,only:mpar_meta,indx_meta                      ! metaData structures
 USE globalData,only:bpar_meta,bvar_meta,time_meta            ! metaData structures
 USE globalData,only:model_decisions                          ! model decisions
 USE globalData,only:ncid
 USE globalData,only:outFreq                                  ! output frequencies
 USE var_lookup,only:maxVarFreq                               ! # of available output frequencies
 USE get_ixname_module,only:get_freqName                      ! get name of frequency from frequency index
 ! declare dummy variables
 character(*),intent(in)     :: summaVersion                  ! SUMMA version
 character(*),intent(in)     :: buildTime                     ! build time
 character(*),intent(in)     :: gitBranch                     ! git branch
 character(*),intent(in)     :: gitHash                       ! git hash
 integer(i4b),intent(in)     :: nGRU                          ! number of GRUs
 integer(i4b),intent(in)     :: nHRU                          ! number of HRUs
 integer(i4b),intent(in)     :: nSoil                         ! number of soil layers in the first HRU (used to define fixed length dimensions)
 character(*),intent(in)     :: infile                        ! file suffix
 integer(i4b),intent(out)    :: err                           ! error code
 character(*),intent(out)    :: message                       ! error message
 ! local variables
 integer(i4b)                :: ivar                          ! loop through model decisions
 integer(i4b)                :: iFreq                         ! loop through output frequencies
 integer(i4b)                :: iStruct                       ! loop through structure types
 character(len=32)           :: fstring                       ! string to hold model output freuqnecy
 character(len=1024)         :: fname                         ! temporary filename
 character(len=256)          :: cmessage                      ! temporary error message

 ! initialize errors
 err=0; message="def_output/"

 ! close files if already open
 do iFreq=1,maxvarFreq
  if (ncid(iFreq)/=integerMissing) then
   call nc_file_close(ncid(iFreq),err,cmessage)
   if(err/=0)then; message=trim(message)//trim(cmessage); return; end if
  endif
 end do

 ! initialize netcdf file id
 ncid(:) = integerMissing

 ! create initial file
 ! each file will have a master name with a frequency appended at the end:
 ! e.g., xxxxxxxxx_timestep.nc  (for output at every model timestep)
 ! e.g., xxxxxxxxx_monthly.nc   (for monthly model output)
 do iFreq=1,maxvarFreq

  ! skip frequencies that are not needed
  if(.not.outFreq(iFreq)) cycle

  ! create file
  fstring = get_freqName(iFreq)
  fname   = trim(infile)//'_'//trim(fstring)//'.nc'
  call ini_create(nGRU,nHRU,nSoil,trim(fname),ncid(iFreq),err,cmessage)
  if(err/=0)then; message=trim(message)//trim(cmessage); return; end if
  print*,'Created output file: '//trim(fname)

  ! define SUMMA version
  do iVar=1,4
   ! write attributes
   if(iVar==1) call put_attrib(ncid(iFreq),'summaVersion', summaVersion, err, cmessage)  ! SUMMA version
   if(iVar==2) call put_attrib(ncid(iFreq),'buildTime'   , buildTime   , err, cmessage)  ! build time
   if(iVar==3) call put_attrib(ncid(iFreq),'gitBranch'   , gitBranch   , err, cmessage)  ! git branch
   if(iVar==4) call put_attrib(ncid(iFreq),'gitHash'     , gitHash     , err, cmessage)  ! git hash
   ! check errors
   if(err/=0)then; message=trim(message)//trim(cmessage); return; end if
  end do

  ! define model decisions
  do iVar = 1,size(model_decisions)
   if(model_decisions(iVar)%iDecision.ne.integerMissing)then
    call put_attrib(ncid(iFreq),model_decisions(iVar)%cOption,model_decisions(iVar)%cDecision,err,cmessage)
    if(err/=0)then; message=trim(message)//trim(cmessage); return; end if
   end if
  end do

  ! define variables
  do iStruct = 1,size(structInfo)
   select case (trim(structInfo(iStruct)%structName))
    case('attr' ); call def_variab(ncid(iFreq),iFreq,needHRU,  noTime,attr_meta, outputPrecision, err,cmessage)  ! local attributes HRU
    case('type' ); call def_variab(ncid(iFreq),iFreq,needHRU,  noTime,type_meta, nf90_int,   err,cmessage)  ! local classification
<<<<<<< HEAD
    case('id' );   call def_variab(ncid(iFreq),iFreq,needHRU,  noTime,id_meta,   nf90_int64, err,cmessage)  ! local classification
    case('mpar' ); call def_variab(ncid(iFreq),iFreq,needHRU,  noTime,mpar_meta, outputPrecision, err,cmessage)  ! model parameters
    case('bpar' ); call def_variab(ncid(iFreq),iFreq,needGRU,  noTime,bpar_meta, outputPrecision, err,cmessage)  ! basin-average param
=======
    case('mpar' ); call def_variab(ncid(iFreq),iFreq,needHRU,  noTime,mpar_meta, nf90_double,err,cmessage)  ! model parameters
    case('bpar' ); call def_variab(ncid(iFreq),iFreq,needGRU,  noTime,bpar_meta, nf90_double,err,cmessage)  ! basin-average param
>>>>>>> 79da4507
    case('indx' ); call def_variab(ncid(iFreq),iFreq,needHRU,needTime,indx_meta, nf90_int,   err,cmessage)  ! model variables
    case('deriv'); call def_variab(ncid(iFreq),iFreq,needHRU,needTime,deriv_meta,outputPrecision, err,cmessage)  ! model derivatives
    case('time' ); call def_variab(ncid(iFreq),iFreq,  noHRU,needTime,time_meta, nf90_int,   err,cmessage)  ! model derivatives
<<<<<<< HEAD
    case('forc' ); call def_variab(ncid(iFreq),iFreq,needHRU,needTime,forc_meta, outputPrecision, err,cmessage)  ! model forcing data
    case('prog' ); call def_variab(ncid(iFreq),iFreq,needHRU,needTime,prog_meta, outputPrecision, err,cmessage)  ! model prognostics
    case('diag' ); call def_variab(ncid(iFreq),iFreq,needHRU,needTime,diag_meta, outputPrecision, err,cmessage)  ! model diagnostic variables
    case('flux' ); call def_variab(ncid(iFreq),iFreq,needHRU,needTime,flux_meta, outputPrecision, err,cmessage)  ! model fluxes
    case('bvar' ); call def_variab(ncid(iFreq),iFreq,needGRU,needTime,bvar_meta, outputPrecision, err,cmessage)  ! basin-average variables
=======
    case('forc' ); call def_variab(ncid(iFreq),iFreq,needHRU,needTime,forc_meta, nf90_double,err,cmessage)  ! model forcing data
    case('prog' ); call def_variab(ncid(iFreq),iFreq,needHRU,needTime,prog_meta, nf90_double,err,cmessage)  ! model prognostics
    case('diag' ); call def_variab(ncid(iFreq),iFreq,needHRU,needTime,diag_meta, nf90_double,err,cmessage)  ! model diagnostic variables
    case('flux' ); call def_variab(ncid(iFreq),iFreq,needHRU,needTime,flux_meta, nf90_double,err,cmessage)  ! model fluxes
    case('bvar' ); call def_variab(ncid(iFreq),iFreq,needGRU,needTime,bvar_meta, nf90_double,err,cmessage)  ! basin-average variables
    case('id'   ); cycle                                                                                    ! ids -- see write_hru_info()
>>>>>>> 79da4507
    case default; err=20; message=trim(message)//'unable to identify lookup structure';
   end select
   ! error handling
   if(err/=0)then;err=20;message=trim(message)//trim(cmessage)//'[structure =  '//trim(structInfo(iStruct)%structName);return;end if
  end do ! iStruct

  ! write HRU dimension and ID for each output file
  call write_hru_info(ncid(iFreq), err, cmessage); if(err/=0) then; message=trim(message)//trim(cmessage); return; end if

 end do ! iFreq

 end subroutine def_output

 ! **********************************************************************************************************
 ! private subroutine ini_create: initial create
 ! **********************************************************************************************************
 subroutine ini_create(nGRU,nHRU,nSoil,infile,ncid,err,message)
 ! variables to define number of steps per file (total number of time steps, step length, etc.)
 USE multiconst,only:secprday           ! number of seconds per day
 ! model decisions
 USE globalData,only:model_decisions    ! model decision structure
 USE var_lookup,only:iLookDECISIONS     ! named variables for elements of the decision structure
 USE mDecisions_module,only:&
  sameRulesAllLayers, & ! SNTHERM option: same combination/sub-dividion rules applied to all layers
  rulesDependLayerIndex ! CLM option: combination/sub-dividion rules depend on layer index
 implicit none
 ! declare dummy variables
 integer(i4b),intent(in)     :: nGRU                       ! number of GRUs
 integer(i4b),intent(in)     :: nHRU                       ! number of HRUs
 integer(i4b),intent(in)     :: nSoil                      ! number of soil layers in the first HRU (used to define fixed length dimensions)
 character(*),intent(in)     :: infile                     ! filename
 integer(i4b),intent(out)    :: ncid                       ! netcdf file id
 integer(i4b),intent(out)    :: err                        ! error code
 character(*),intent(out)    :: message                    ! error message
 ! define local variables
 integer(i4b)                :: maxRouting=1000            ! maximum length of routing vector
 integer(i4b),parameter      :: maxSpectral=2              ! maximum number of spectral bands
 integer(i4b),parameter      :: scalarLength=1             ! length of scalar variable
 integer(i4b)                :: maxSnowLayers              ! maximum number of snow layers
 ! initialize error control
 err=0;message="f-iniCreate/"
 ! identify length of the variable vector
 select case(model_decisions(iLookDECISIONS%snowLayers)%iDecision)
  case(sameRulesAllLayers);    maxSnowLayers = 100
  case(rulesDependLayerIndex); maxSnowLayers = 5
  case default; err=20; message=trim(message)//'unable to identify option to combine/sub-divide snow layers'; return
 end select ! (option to combine/sub-divide snow layers)

 ! create output file
 !err = nf90_create(trim(infile),NF90_64BIT_OFFSET,ncid)
 err = nf90_create(trim(infile),NF90_NETCDF4,ncid)
 message='iCreate[create]'; call netcdf_err(err,message); if (err/=0) return

 ! create dimensions
 err = nf90_def_dim(ncid, trim(     gru_DimName), nGRU,                      gru_DimID); message='iCreate[GRU]';      call netcdf_err(err,message); if (err/=0) return
 err = nf90_def_dim(ncid, trim(     hru_DimName), nHRU,                      hru_DimID); message='iCreate[HRU]';      call netcdf_err(err,message); if (err/=0) return
 err = nf90_def_dim(ncid, trim(timestep_DimName), nf90_unlimited,       timestep_DimID); message='iCreate[time]';     call netcdf_err(err,message); if (err/=0) return
 err = nf90_def_dim(ncid, trim(   depth_DimName), nSoil,                   depth_DimID); message='iCreate[depth]';    call netcdf_err(err,message); if (err/=0) return
 err = nf90_def_dim(ncid, trim(  scalar_DimName), scalarLength,           scalar_DimID); message='iCreate[scalar]';   call netcdf_err(err,message); if (err/=0) return
 err = nf90_def_dim(ncid, trim( wLength_DimName), maxSpectral,           wLength_DimID); message='iCreate[spectral]'; call netcdf_err(err,message); if (err/=0) return
 err = nf90_def_dim(ncid, trim( routing_DimName), maxRouting,            routing_DimID); message='iCreate[routing]';  call netcdf_err(err,message); if (err/=0) return
 err = nf90_def_dim(ncid, trim( midSnow_DimName), maxSnowLayers,         midSnow_DimID); message='iCreate[midSnow]';  call netcdf_err(err,message); if (err/=0) return
 err = nf90_def_dim(ncid, trim( midSoil_DimName), nSoil,                 midSoil_DimID); message='iCreate[midSoil]';  call netcdf_err(err,message); if (err/=0) return
 err = nf90_def_dim(ncid, trim( midToto_DimName), nSoil+maxSnowLayers,   midToto_DimID); message='iCreate[midToto]';  call netcdf_err(err,message); if (err/=0) return
 err = nf90_def_dim(ncid, trim( ifcSnow_DimName), maxSnowLayers+1,       ifcSnow_DimID); message='iCreate[ifcSnow]';  call netcdf_err(err,message); if (err/=0) return
 err = nf90_def_dim(ncid, trim( ifcSoil_DimName), nSoil+1,               ifcSoil_DimID); message='iCreate[ifcSoil]';  call netcdf_err(err,message); if (err/=0) return
 err = nf90_def_dim(ncid, trim( ifcToto_DimName), nSoil+maxSnowLayers+1, ifcToto_DimID); message='iCreate[ifcToto]';  call netcdf_err(err,message); if (err/=0) return

 ! Leave define mode of NetCDF files
 err = nf90_enddef(ncid);  message='nf90_enddef'; call netcdf_err(err,message); if (err/=0) return

 end subroutine ini_create

 ! **********************************************************************************************************
 ! private subroutine put_attrib: put global attributes as character string
 ! **********************************************************************************************************
 subroutine put_attrib(ncid,attname,attvalue,err,message)
 USE data_types,only:var_info              ! derived type for metaData
 implicit none
 ! declare dummy variables
 integer(i4b), intent(in)   :: ncid        ! netcdf file ID
 character(*), intent(in)   :: attname     ! attribute name
 character(*), intent(in)   :: attvalue    ! attribute vaue
 integer(i4b),intent(out)   :: err         ! error code
 character(*),intent(out)   :: message     ! error message
 ! initialize error control
 err=0;message="put_attrib/"//trim(attname)//"/"//trim(attvalue)//"/"
 ! allow re-definition of variables
 err = nf90_redef(ncid); call netcdf_err(err,message); if (err/=0) return
 ! put the attribute
 err = nf90_put_att(ncid,nf90_global,trim(attname),trim(attvalue))
 call netcdf_err(err,message); if (err/=0) return
 ! close output file
 err = nf90_enddef(ncid); call netcdf_err(err,message); if (err/=0) return
 end subroutine put_attrib

 ! **********************************************************************************************************
 ! private subroutine def_variab: define variables
 ! **********************************************************************************************************
 subroutine def_variab(ncid,iFreq,spatialDesire,timeDesire,metaData,ivtype,err,message)
 USE var_lookup,only:iLookvarType                   ! look up structure for variable typed
 USE data_types,only:var_info                       ! derived type for metaData
 USE var_lookup,only:iLookStat                      ! index into stats structure
 USE var_lookup,only:maxVarFreq                     ! # of available output frequencies
 USE get_ixName_module,only:get_varTypeName         ! to access type strings for error messages
 USE get_ixname_module,only:get_statName            ! statistics names for variable defs in output file
 USE globalData,only:nHRUrun
 USE globalData,only:nGRUrun
 implicit none
 ! input
 integer(i4b)  ,intent(in)     :: ncid              ! netcdf file id
 integer(i4b)  ,intent(in)     :: iFreq             ! frequency of current file
 integer(i4b)  ,intent(in)     :: spatialDesire     ! variable to define if we desire the HRU dimension
 integer(i4b)  ,intent(in)     :: timeDesire        ! variable to define if we desire the time dimension
 type(var_info),intent(inout)  :: metaData(:)       ! metaData structure for a given variable
 integer(i4b)  ,intent(in)     :: ivtype            ! variable type
 ! output
 integer(i4b),intent(out)      :: err               ! error code
 character(*),intent(out)      :: message           ! error message
 ! local
 integer(i4b)                  :: iVar              ! variable index
 integer(i4b)                  :: iVarId            ! netcdf variable index
 integer(i4b)                  :: iStat             ! stat index
 integer(i4b),allocatable      :: dimensionIDs(:)   ! vector of dimension IDs
 integer(i4b),allocatable      :: chunksize(:)      ! size of chunks to be written
 integer(i4b)                  :: timePosition      ! extrinsic variable to hold substring index
 integer(i4b)                  :: timeChunk         ! size of time chunks to try to use
 integer(i4b)                  :: hruChunk          ! size of hru chunk to try to use
 integer(i4b)                  :: gruChunk          ! size of gru chunk to try to use
 integer(i4b)                  :: layerChunk        ! size of layer chunk to try to use
 character(LEN=256)            :: cmessage          ! error message of downwind routine
 character(LEN=256)            :: catName           ! full variable name
 ! initialize error control
 err=0; message='def_variab/'

 ! allow re-definition of variables
 err = nf90_redef(ncid); call netcdf_err(err,message); if (err/=0) return

 ! loop through metaData
 do iVar = 1,size(metaData)

  ! check that the variable is desired
  if (metaData(iVar)%varType==iLookvarType%unknown) cycle
  if (metaData(iVar)%statIndex(iFreq)==integerMissing .and. metaData(iVar)%varName/='time') cycle

  ! ---------- get the dimension IDs (use cloneStruc, given source) ----------
  gruChunk = nGRUrun
  hruChunk = nHRUrun
  timeChunk = 1000
  layerChunk = 1

  ! special case of the time variable
  if(metaData(iVar)%varName == 'time')then
   call cloneStruc(dimensionIDs, lowerBound=1, source=(/Timestep_DimID/),err=err,message=cmessage); chunksize=(/ 1000 /)
   if(err/=0)then; message=trim(message)//trim(cmessage)//' [variable '//trim(metaData(iVar)%varName)//']'; return; end if

  ! standard case (not time)
  else
   select case(metaData(iVar)%varType)

    ! (scalar variable -- many different types)
    case(iLookvarType%scalarv)
     if(spatialDesire==needGRU .and. timeDesire==needTime) call cloneStruc(dimensionIDs, lowerBound=1, source=(/     gru_DimID,Timestep_DimID/), err=err, message=cmessage); chunksize=(/ gruChunk, int(timeChunk/gruChunk) /)
     if(spatialDesire==needHRU .and. timeDesire==needTime) call cloneStruc(dimensionIDs, lowerBound=1, source=(/     hru_DimID,Timestep_DimID/), err=err, message=cmessage); chunksize=(/ hruChunk, int(timeChunk/hruChunk) /)
     if(spatialDesire==needHRU .and. timeDesire==  noTime) call cloneStruc(dimensionIDs, lowerBound=1, source=(/     hru_DimID/)               , err=err, message=cmessage); chunksize=(/ hruChunk /)
     if(spatialDesire==  noHRU .and. timeDesire==needTime) call cloneStruc(dimensionIDs, lowerBound=1, source=(/Timestep_DimID/) , err=err, message=cmessage);               chunksize=(/ gruChunk /)
     if(spatialDesire==  noHRU .and. timeDesire==  noTime) call cloneStruc(dimensionIDs, lowerBound=1, source=(/  scalar_DimID/) , err=err, message=cmessage);               chunksize=(/ hruChunk, int(timeChunk/hruChunk) /)

    ! (other variables)
    case(iLookvarType%wLength); call cloneStruc(dimensionIDs, lowerBound=1, source=(/hru_DimID, wLength_DimID, Timestep_DimID/), err=err, message=cmessage); chunksize=(/ hruChunk, layerChunk, int(timeChunk/hruChunk) /)
    case(iLookvarType%midSnow); call cloneStruc(dimensionIDs, lowerBound=1, source=(/hru_DimID, midSnow_DimID, Timestep_DimID/), err=err, message=cmessage); chunksize=(/ hruChunk, layerChunk, int(timeChunk/hruChunk) /)
    case(iLookvarType%midSoil); call cloneStruc(dimensionIDs, lowerBound=1, source=(/hru_DimID, midSoil_DimID, Timestep_DimID/), err=err, message=cmessage); chunksize=(/ hruChunk, layerChunk, int(timeChunk/hruChunk) /)
    case(iLookvarType%midToto); call cloneStruc(dimensionIDs, lowerBound=1, source=(/hru_DimID, midToto_DimID, Timestep_DimID/), err=err, message=cmessage); chunksize=(/ hruChunk, layerChunk, int(timeChunk/hruChunk) /)
    case(iLookvarType%ifcSnow); call cloneStruc(dimensionIDs, lowerBound=1, source=(/hru_DimID, ifcSnow_DimID, Timestep_DimID/), err=err, message=cmessage); chunksize=(/ hruChunk, layerChunk, int(timeChunk/hruChunk) /)
    case(iLookvarType%ifcSoil); call cloneStruc(dimensionIDs, lowerBound=1, source=(/hru_DimID, ifcSoil_DimID, Timestep_DimID/), err=err, message=cmessage); chunksize=(/ hruChunk, layerChunk, int(timeChunk/hruChunk) /)
    case(iLookvarType%ifcToto); call cloneStruc(dimensionIDs, lowerBound=1, source=(/hru_DimID, ifcToto_DimID, Timestep_DimID/), err=err, message=cmessage); chunksize=(/ hruChunk, layerChunk, int(timeChunk/hruChunk) /)
    case(iLookvarType%parSoil); call cloneStruc(dimensionIDs, lowerBound=1, source=(/hru_DimID, depth_DimID                  /), err=err, message=cmessage); chunksize=(/ hruChunk, layerChunk/)
    case(iLookvarType%routing); call cloneStruc(dimensionIDs, lowerBound=1, source=(/routing_DimID                           /), err=err, message=cmessage); chunksize=(/ layerChunk /)
   end select
   ! check errors
   if(err/=0)then
    message=trim(message)//trim(cmessage)//' [variable '//trim(metaData(iVar)%varName)//']'
    return
   end if
  end if  ! check if we are processing the time variable

  ! check that we got the shape
  if(.not.allocated(dimensionIDs))then
   message=trim(message)//'problem defining dimensions for variable '//trim(metaData(iVar)%varName)
   err=20; return
  end if

  ! ---------- create variables -----------------------------------------------------------------

  ! define statistics index
  iStat = metaData(iVar)%statIndex(iFreq)

  ! create full variable name (append statistics info)
  if(iStat==iLookStat%inst)then
   catName = trim(metaData(iVar)%varName)
  else
   catName = trim(metaData(iVar)%varName)//'_'//trim(get_statName(iStat))
  endif

  ! define variable
  err = nf90_def_var(ncid,trim(catName),ivtype,dimensionIDs,iVarId)
  call netcdf_err(err,message); if (err/=0) return

  err = nf90_def_var_chunking(ncid,iVarId,NF90_CHUNKED,chunksize)
  call netcdf_err(err,message); if (err/=0) return

  ! add parameter description
  catName = trim(metaData(iVar)%vardesc)//' ('//trim(get_statName(iStat))//')'
  err = nf90_put_att(ncid,iVarId,'long_name',trim(catName))
  call netcdf_err(err,message); if (err/=0) return

  ! modify units for the summation
  catName = trim(metaData(iVar)%varunit)
  if (iStat==iLookStat%totl) then

   ! make sure that the units of this variable allow for integration
   if ((index(catName,'s-1')<=0).and.(index(catName,'s-2')<=0).and.(index(catName,'W m-2')<=0)) then
    message=trim(message)//'trying to integrate a non-time variable: '//trim(metaData(iVar)%varName)//' - units: '//trim(catName)
    err=20; return
   endif

   ! change to integrated units
   if (index(catName,'s-1')>0)       then
    timePosition = index(catName,'s-1')
    catName(timePosition:(timePosition+3)) = '   '
   elseif (index(catName,'s-2')>0)   then
    timePosition = index(catName,'s-2')
    catName(timePosition:(timePosition+3)) = 's-1'
   elseif (index(catName,'W m-2')>0) then
    timePosition = index(catName,'W')
    catName(timePosition:(timePosition+1)) = 'J'
   end if

  end if  ! if an integrated flux

  ! add units attribute
  err = nf90_put_att(ncid,iVarId,'units',trim(catName))
  call netcdf_err(err,message); if (err/=0) return

  ! add NetCDF variable ID to metadata structure
  metaData(iVar)%ncVarID(iFreq) = iVarID

 end do  ! looping through variables

 ! close output file
 err = nf90_enddef(ncid); call netcdf_err(err,message); if (err/=0) return

 end subroutine def_variab

 ! **********************************************************************************************************
 ! internal subroutine write_hru_info: write HRU dimension and ID
 ! **********************************************************************************************************
 subroutine write_hru_info(ncid, err, message)
 use globalData,only:gru_struc                    ! gru-hru mapping structures
 ! input
 integer(i4b),intent(in)     :: ncid              ! netcdf file id
 ! output
 integer(i4b),intent(out)    :: err               ! error code
 character(*),intent(out)    :: message           ! error message
 ! define local variables
 integer(i4b)                :: iHRU              ! local HRU index
 integer(i4b)                :: iGRU              ! GRU index
 integer(i4b)                :: hruVarID          ! hru varID in netcdf file 
 integer(i4b)                :: hruIdVarID        ! hruId varID in netcdf file 

 ! initialize error control
 err=0; message='write_hru_info/'

 ! allow re-definition of variables
 err = nf90_redef(ncid); call netcdf_err(err, message); if (err/=nf90_NoErr) return

 ! define HRU var
 err = nf90_def_var(ncid, trim(hru_DimName), nf90_int, hru_DimID, hruVarID);     if (err/=nf90_NoErr) then; message=trim(message)//'nf90_define_hruVar'  ;  call netcdf_err(err,message); return; end if
 err = nf90_put_att(ncid, hruVarID, 'long_name', 'hru index in the input file'); if (err/=nf90_NoErr) then; message=trim(message)//'write_hruVar_longname'; call netcdf_err(err,message); return; end if
 err = nf90_put_att(ncid, hruVarID, 'units',     '-'                          ); if (err/=nf90_NoErr) then; message=trim(message)//'write_hruVar_unit';     call netcdf_err(err,message); return; end if
 
 ! define hruId var
 err = nf90_def_var(ncid, 'hruId', nf90_int64, hru_DimID, hruIdVarID);     if (err/=nf90_NoErr) then; message=trim(message)//'nf90_define_hruIdVar' ; call netcdf_err(err,message); return; end if 
 err = nf90_put_att(ncid, hruIdVarID, 'long_name', 'ID defining the hydrologic response unit'); if (err/=nf90_NoErr) then; message=trim(message)//'write_hruIdVar_longname'; call netcdf_err(err,message); return; end if
 err = nf90_put_att(ncid, hruIdVarID, 'units',     '-'                  ); if (err/=nf90_NoErr) then; message=trim(message)//'write_hruIdVar_unit';   call netcdf_err(err,message); return; end if

 ! Leave define mode of NetCDF files
 err = nf90_enddef(ncid);  message=trim(message)//'nf90_enddef'; call netcdf_err(err,message); if (err/=nf90_NoErr) return

 ! write the 'hru' record from the input netcdf file, and hruId, to aid post-processing (eg merging of split-domain runs)
 do iGRU = 1, size(gru_struc)
  do iHRU = 1, gru_struc(iGRU)%hruCount
   err = nf90_put_var(ncid, hruVarID, gru_struc(iGRU)%hruInfo(iHRU)%hru_nc, start=(/gru_struc(iGRU)%hruInfo(iHRU)%hru_ix/))
   if (err/=nf90_NoErr) then; message=trim(message)//'nf90_write_hruVar'; call netcdf_err(err,message); return; end if
   err = nf90_put_var(ncid, hruIdVarID, gru_struc(iGRU)%hruInfo(iHRU)%hru_id, start=(/gru_struc(iGRU)%hruInfo(iHRU)%hru_ix/))
   !err = nf90_put_var(ncid, hruIdVarID, gru_struc(iGRU)%hruInfo(iHRU)%hru_id, start=(/1/))
   if (err/=nf90_NoErr) then; message=trim(message)//'nf90_write_hruIdVar'; call netcdf_err(err,message); return; end if
  end do
 end do

 end subroutine

end module def_output_module<|MERGE_RESOLUTION|>--- conflicted
+++ resolved
@@ -152,31 +152,17 @@
    select case (trim(structInfo(iStruct)%structName))
     case('attr' ); call def_variab(ncid(iFreq),iFreq,needHRU,  noTime,attr_meta, outputPrecision, err,cmessage)  ! local attributes HRU
     case('type' ); call def_variab(ncid(iFreq),iFreq,needHRU,  noTime,type_meta, nf90_int,   err,cmessage)  ! local classification
-<<<<<<< HEAD
-    case('id' );   call def_variab(ncid(iFreq),iFreq,needHRU,  noTime,id_meta,   nf90_int64, err,cmessage)  ! local classification
     case('mpar' ); call def_variab(ncid(iFreq),iFreq,needHRU,  noTime,mpar_meta, outputPrecision, err,cmessage)  ! model parameters
     case('bpar' ); call def_variab(ncid(iFreq),iFreq,needGRU,  noTime,bpar_meta, outputPrecision, err,cmessage)  ! basin-average param
-=======
-    case('mpar' ); call def_variab(ncid(iFreq),iFreq,needHRU,  noTime,mpar_meta, nf90_double,err,cmessage)  ! model parameters
-    case('bpar' ); call def_variab(ncid(iFreq),iFreq,needGRU,  noTime,bpar_meta, nf90_double,err,cmessage)  ! basin-average param
->>>>>>> 79da4507
     case('indx' ); call def_variab(ncid(iFreq),iFreq,needHRU,needTime,indx_meta, nf90_int,   err,cmessage)  ! model variables
     case('deriv'); call def_variab(ncid(iFreq),iFreq,needHRU,needTime,deriv_meta,outputPrecision, err,cmessage)  ! model derivatives
     case('time' ); call def_variab(ncid(iFreq),iFreq,  noHRU,needTime,time_meta, nf90_int,   err,cmessage)  ! model derivatives
-<<<<<<< HEAD
     case('forc' ); call def_variab(ncid(iFreq),iFreq,needHRU,needTime,forc_meta, outputPrecision, err,cmessage)  ! model forcing data
     case('prog' ); call def_variab(ncid(iFreq),iFreq,needHRU,needTime,prog_meta, outputPrecision, err,cmessage)  ! model prognostics
     case('diag' ); call def_variab(ncid(iFreq),iFreq,needHRU,needTime,diag_meta, outputPrecision, err,cmessage)  ! model diagnostic variables
     case('flux' ); call def_variab(ncid(iFreq),iFreq,needHRU,needTime,flux_meta, outputPrecision, err,cmessage)  ! model fluxes
     case('bvar' ); call def_variab(ncid(iFreq),iFreq,needGRU,needTime,bvar_meta, outputPrecision, err,cmessage)  ! basin-average variables
-=======
-    case('forc' ); call def_variab(ncid(iFreq),iFreq,needHRU,needTime,forc_meta, nf90_double,err,cmessage)  ! model forcing data
-    case('prog' ); call def_variab(ncid(iFreq),iFreq,needHRU,needTime,prog_meta, nf90_double,err,cmessage)  ! model prognostics
-    case('diag' ); call def_variab(ncid(iFreq),iFreq,needHRU,needTime,diag_meta, nf90_double,err,cmessage)  ! model diagnostic variables
-    case('flux' ); call def_variab(ncid(iFreq),iFreq,needHRU,needTime,flux_meta, nf90_double,err,cmessage)  ! model fluxes
-    case('bvar' ); call def_variab(ncid(iFreq),iFreq,needGRU,needTime,bvar_meta, nf90_double,err,cmessage)  ! basin-average variables
     case('id'   ); cycle                                                                                    ! ids -- see write_hru_info()
->>>>>>> 79da4507
     case default; err=20; message=trim(message)//'unable to identify lookup structure';
    end select
    ! error handling
@@ -444,8 +430,8 @@
  ! define local variables
  integer(i4b)                :: iHRU              ! local HRU index
  integer(i4b)                :: iGRU              ! GRU index
- integer(i4b)                :: hruVarID          ! hru varID in netcdf file 
- integer(i4b)                :: hruIdVarID        ! hruId varID in netcdf file 
+ integer(i4b)                :: hruVarID          ! hru varID in netcdf file
+ integer(i4b)                :: hruIdVarID        ! hruId varID in netcdf file
 
  ! initialize error control
  err=0; message='write_hru_info/'
@@ -457,9 +443,9 @@
  err = nf90_def_var(ncid, trim(hru_DimName), nf90_int, hru_DimID, hruVarID);     if (err/=nf90_NoErr) then; message=trim(message)//'nf90_define_hruVar'  ;  call netcdf_err(err,message); return; end if
  err = nf90_put_att(ncid, hruVarID, 'long_name', 'hru index in the input file'); if (err/=nf90_NoErr) then; message=trim(message)//'write_hruVar_longname'; call netcdf_err(err,message); return; end if
  err = nf90_put_att(ncid, hruVarID, 'units',     '-'                          ); if (err/=nf90_NoErr) then; message=trim(message)//'write_hruVar_unit';     call netcdf_err(err,message); return; end if
- 
+
  ! define hruId var
- err = nf90_def_var(ncid, 'hruId', nf90_int64, hru_DimID, hruIdVarID);     if (err/=nf90_NoErr) then; message=trim(message)//'nf90_define_hruIdVar' ; call netcdf_err(err,message); return; end if 
+ err = nf90_def_var(ncid, 'hruId', nf90_int64, hru_DimID, hruIdVarID);     if (err/=nf90_NoErr) then; message=trim(message)//'nf90_define_hruIdVar' ; call netcdf_err(err,message); return; end if
  err = nf90_put_att(ncid, hruIdVarID, 'long_name', 'ID defining the hydrologic response unit'); if (err/=nf90_NoErr) then; message=trim(message)//'write_hruIdVar_longname'; call netcdf_err(err,message); return; end if
  err = nf90_put_att(ncid, hruIdVarID, 'units',     '-'                  ); if (err/=nf90_NoErr) then; message=trim(message)//'write_hruIdVar_unit';   call netcdf_err(err,message); return; end if
 
