--- conflicted
+++ resolved
@@ -175,15 +175,9 @@
      if (meta(iVar)%varType==iLookVarType%scalarv) then
        select type(stat)
         type is (ilength)
-<<<<<<< HEAD
-         err = nf90_put_var(ncid(iFreq),meta(iVar)%ncVarID(iStat),(/stat(iVar)%dat(iStat)/),start=(/iHRU,outputTimestep(iFreq)/),count=(/1,1/))
-        type is (dlength)
-         err = nf90_put_var(ncid(iFreq),meta(iVar)%ncVarID(iStat),(/stat(iVar)%dat(iStat)/),start=(/iHRU,outputTimestep(iFreq)/),count=(/1,1/))
-=======
          err = nf90_put_var(ncid(iFreq),meta(iVar)%ncVarID(iStat),(/stat(map(iVar))%dat(iStat)/),start=(/iHRU,outputTimestep(iFreq)/),count=(/1,1/))
         type is (dlength)
          err = nf90_put_var(ncid(iFreq),meta(iVar)%ncVarID(iStat),(/stat(map(iVar))%dat(iStat)/),start=(/iHRU,outputTimestep(iFreq)/),count=(/1,1/))
->>>>>>> b042bc53
         class default; err=20; message=trim(message)//'stats must be scalarv and either ilength of dlength'; return
        endselect  ! stat 
      else
@@ -224,11 +218,7 @@
  ! **************************************************************************************
  ! public subroutine writeBasin: write basin-average variables
  ! **************************************************************************************
-<<<<<<< HEAD
- subroutine writeBasin(modelTimestep,outputTimestep,meta,stat,dat,err,message)
-=======
  subroutine writeBasin(modelTimestep,outputTimestep,meta,stat,dat,map,err,message)
->>>>>>> b042bc53
  USE data_types,only:var_info,dlength,ilength       ! type structures for passing
  USE var_lookup,only:maxVarStat                     ! index into stats structure
  USE var_lookup,only:iLookVarType                   ! index into type structure
@@ -243,10 +233,7 @@
  type(var_info),intent(in)     :: meta(:)           ! meta data
  type(dlength) ,intent(in)     :: stat(:)           ! stats data
  type(dlength) ,intent(in)     :: dat(:)            ! timestep data
-<<<<<<< HEAD
-=======
  integer(i4b)  ,intent(in)     :: map(:)            ! map into stats child struct
->>>>>>> b042bc53
  integer(i4b)  ,intent(in)     :: modelTimestep     ! model time step
  integer(i4b)  ,intent(in)     :: outputTimestep(:) ! output time step
  integer(i4b)  ,intent(out)    :: err               ! error code
