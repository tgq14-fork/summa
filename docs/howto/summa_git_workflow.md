--- conflicted
+++ resolved
@@ -47,11 +47,7 @@
 
  2. Model Admins have full access to specific repositories. They may push, pull, or make administrative changes to those repositories associated with their model. However, they should generally not push to the truth repo directly. Instead, they should fork, clone, edit locally, update their fork and then issue a pull request. This pull request should preferably be reviewed by someone else before it is merged.
 
-<<<<<<< HEAD
- 3. Developers have read-only access (pull, clone, fork) to any of the publically listed repositories under the NCAR name. If a developer would like a feature branch merged into the main repository, a pull request must be submitted and a Model Admin may merge it in.
-=======
  3. Developers have read-only access (pull, clone, fork) to any of the publicly listed repositories under the UW-hydro name. If a developer would like a feature branch merged into the main repository, a pull request must be submitted and a Model Admin may merge it in.
->>>>>>> 46953394
 
 ## Workflow examples
 
@@ -99,8 +95,4 @@
 
  * Issue a pull request. You do that on GitHub. Make sure that you make the pull request with respect to the correct branches. On your end this should be the `feature/resistance` branch and on the other end the `develop` branch.
 
- * You changes will be reviewed and merged or more likely there will be some back-and-forth with suggested changes and clarifications.
-
-
-
-
+ * You changes will be reviewed and merged or more likely there will be some back-and-forth with suggested changes and clarifications.